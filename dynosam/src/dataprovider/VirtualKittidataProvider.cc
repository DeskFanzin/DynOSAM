/*
 *   Copyright (c) 2023 ACFR-RPG, University of Sydney, Jesse Morris (jesse.morris@sydney.edu.au)
 *   All rights reserved.

 *   Permission is hereby granted, free of charge, to any person obtaining a copy
 *   of this software and associated documentation files (the "Software"), to deal
 *   in the Software without restriction, including without limitation the rights
 *   to use, copy, modify, merge, publish, distribute, sublicense, and/or sell
 *   copies of the Software, and to permit persons to whom the Software is
 *   furnished to do so, subject to the following conditions:

 *   The above copyright notice and this permission notice shall be included in all
 *   copies or substantial portions of the Software.

 *   THE SOFTWARE IS PROVIDED "AS IS", WITHOUT WARRANTY OF ANY KIND, EXPRESS OR
 *   IMPLIED, INCLUDING BUT NOT LIMITED TO THE WARRANTIES OF MERCHANTABILITY,
 *   FITNESS FOR A PARTICULAR PURPOSE AND NONINFRINGEMENT. IN NO EVENT SHALL THE
 *   AUTHORS OR COPYRIGHT HOLDERS BE LIABLE FOR ANY CLAIM, DAMAGES OR OTHER
 *   LIABILITY, WHETHER IN AN ACTION OF CONTRACT, TORT OR OTHERWISE, ARISING FROM,
 *   OUT OF OR IN CONNECTION WITH THE SOFTWARE OR THE USE OR OTHER DEALINGS IN THE
 *   SOFTWARE.
 */

#include "dynosam/dataprovider/VirtualKittiDataProvider.hpp"
#include "dynosam/dataprovider/DataProviderUtils.hpp"

#include "dynosam/frontend/vision/VisionTools.hpp" //for getObjectLabels

#include <glog/logging.h>
#include <fstream>

#include <boost/algorithm/string/split.hpp>
#include <boost/algorithm/string.hpp>

#include <png++/png.hpp> //libpng-dev

namespace dyno {

/**
 * @brief NOTE!!: In vitual kitti, the track id's start at 0 and then the ground truth instances in the
 * semantic instances are indexed from trackId+1 such that a pixel value of zero means not a vehicle.
 * In order to reduce confusion when we work with the semantic images and then associate with the ground truth labels,
 * we will index all tracks as trackID = virtualKittiTrackID + 1 so all tracks start from 1!
 *
 * @param split_string
 * @param idx
 * @return int
 */
inline int getTrackID(const std::vector<std::string>& split_string, int idx) {
    return std::stoi(split_string.at(idx)) + 1;
}


/**
 * @brief Loading class for the Virtual Kitti 2 dataset: https://europe.naverlabs.com/research/computer-vision/proxy-virtual-worlds-vkitti-2/
 *
 */

class GenericVirtualKittiImageLoader : public dyno::DataFolder<cv::Mat> {
public:
    GenericVirtualKittiImageLoader(const std::string& full_path) : full_path_(full_path) {}

    std::string getFolderName() const override { return ""; }
    const std::string full_path_; //! Full path as set by the full path constructor argument
};

class VirtualKittiRGBDataFolder : public GenericVirtualKittiImageLoader {

public:
    VirtualKittiRGBDataFolder(const std::string& path) : GenericVirtualKittiImageLoader(path) {}
    cv::Mat getItem(size_t idx) override {
        std::stringstream ss;
        ss << std::setfill('0') << std::setw(5) << idx;
        const std::string file_path = full_path_  + "/rgb_" + ss.str() + ".jpg";
        throwExceptionIfPathInvalid(file_path);

        cv::Mat rgb;
        loadRGB(file_path, rgb);

        return rgb;
    }
};

class VirtualKittiFlowDataFolder : public GenericVirtualKittiImageLoader  {

public:
    VirtualKittiFlowDataFolder(const std::string& path) : GenericVirtualKittiImageLoader(path) {}

    cv::Mat getItem(size_t idx) override {
        CHECK(idx > 0);
        std::stringstream ss;
        //index at frame -1 so that we get the flow from t-t to t (where the idx is t)
        ss << std::setfill('0') << std::setw(5) << idx-1;
        const std::string file_path = full_path_  + "/flow_" + ss.str() + ".png";
        // const std::string file_path = full_path_  + "/backwardFlow_" + ss.str() + ".png"; //specific to backwards flow
        throwExceptionIfPathInvalid(file_path);
        return vKittiPngToFlow(file_path);
    }

private:
    //as per example code in https://europe.naverlabs.com/research/computer-vision/proxy-virtual-worlds-vkitti-2/
    // In R, flow along x-axis normalized by image width and quantized to [0;2^16 – 1]
    // In G, flow along x-axis normalized by image width and quantized to [0;2^16 – 1]
    // B = 0 for invalid flow (e.g., sky pixels)
    cv::Mat vKittiPngToFlow(const std::string& path) const {
        // cv::Mat bgr = cv::imread(path, cv::IMREAD_ANYCOLOR | cv::IMREAD_ANYDEPTH);
        cv::Mat bgr;
        loadRGB(path, bgr);

        CHECK(!bgr.empty());

        int h = bgr.rows;
        int w = bgr.cols;
        int c = bgr.channels();

        CHECK_EQ(bgr.type(), CV_16UC3) << "type was " << utils::cvTypeToString(bgr);
        CHECK_EQ(c, 3);

        cv::Mat bgr_channels[3];
        cv::split(bgr, bgr_channels);
        cv::Mat b_channel = bgr_channels[0];

        cv::Mat bgr_float;
        //float 32
        bgr.convertTo(bgr_float, CV_32F);

        //scaled to [0;2**16 – 1]
        cv::Mat unscaled_out_flow = 2.0 / (std::pow(2, 16) - 1.0) * bgr_float - 1;

        cv::Mat channels[2];
        //now only take g and r channels
        cv::split(unscaled_out_flow, channels);
        // g,r == flow_y,x normalized by height,width
        cv::Mat& flow_y = channels[1];
        cv::Mat& flow_x = channels[2];
        flow_x *= w -1.0;
        flow_y *= h -1.0;

        //re-order channels so x is first and then y
        cv::Mat x_y_ordered_channels[] = {flow_x, flow_y};
        cv::Mat out_flow;
        cv::merge(x_y_ordered_channels, 2, out_flow);

        //b == invalid flow flag == 0 for sky or other invalid flow
        cv::Mat invalid = (b_channel == 0);
        CHECK(!invalid.empty());
        out_flow.setTo(0,invalid);

        out_flow.convertTo(out_flow, CV_32F);

        return out_flow;

    }
};

class VirtualKittiDepthDataFolder : public GenericVirtualKittiImageLoader  {

public:
    VirtualKittiDepthDataFolder(const std::string& path) : GenericVirtualKittiImageLoader(path) {}

    cv::Mat getItem(size_t idx) override {
        std::stringstream ss;
        ss << std::setfill('0') <<  std::setw(5) << idx;
        const std::string file_path = full_path_  + "/depth_" + ss.str() + ".png";
        throwExceptionIfPathInvalid(file_path);

        //TODO: for now? When to apply preprocessing?
        cv::Mat depth;
        loadRGB(file_path, depth);
        //first convert to double as loadRGB provides 16UC1
        depth.convertTo(depth, CV_64F);
        //apply depth factor to get information into meters (from cm)
        depth /= 100.0;

        return depth;
    }
};

struct VirtualKittiTimestampLoader : public TimestampBaseLoader {

    VirtualKittiTimestampLoader(size_t total_num_frames) : total_num_frames_(total_num_frames) {}

    std::string getFolderName() const override { return ""; }
    double getItem(size_t idx) override {
        //we dont have a time? for now just make idx
        return static_cast<double>(idx);
    }

    size_t size() const override {
        //only valid after loading
        //we go up to -1 becuase the optical flow has ONE LESS image
        return total_num_frames_-1u;
    }

    const size_t total_num_frames_;

};


class VirtualKittiTextGtLoader {

public:
    DYNO_POINTER_TYPEDEFS(VirtualKittiTextGtLoader)

    /**
     * @brief Construct a new Virtual Kitti Text Gt Laoder object
     *
     * File path is full file path to the textgt folder containing bbox.txt, colors.txt, ... pose.txt
     *
     * @param file_path
     */
    VirtualKittiTextGtLoader(const std::string& file_path)
    :  bbox_path(file_path + "/bbox.txt"),
       colors_path(file_path + "/colors.txt"),
       extrinsic_path(file_path + "/extrinsic.txt"),
       info_path(file_path + "/info.txt"),
       intrinsic_path(file_path + "/intrinsic.txt"),
       pose_path(file_path + "/pose.txt")  {

        throwExceptionIfPathInvalid(bbox_path);
        throwExceptionIfPathInvalid(colors_path);
        throwExceptionIfPathInvalid(extrinsic_path);
        throwExceptionIfPathInvalid(info_path);
        throwExceptionIfPathInvalid(intrinsic_path);
        throwExceptionIfPathInvalid(pose_path);

        loadBBoxMetaData(bbox_data_);
        loadPoseTxt(object_poses_, bbox_data_);
        loadCameraPoses(camera_poses_);

        gt_packets_ = constructGTPackets(object_poses_, camera_poses_);

    }

    const GroundTruthInputPacket& getGTPacket(size_t frame) const {
        return gt_packets_.at(frame);
    }

    size_t size() const {
        return gt_packets_.size();
    }

    /**
     * @brief Queries if an object is moving in the current frame
     *
     * Unlike in Virtual kitti which indicates if movement is between frame t and t+1,
     * we need to know if the object moved between t-1 and t (as we estimate for t-1 to t)
     *
     * The frame argument is considered to be frame t and we requery the isMoving variable of the BBoxMetaData at t-1.
     *
     * If object does not exist at frame return false?
     *
     * @param frame
     * @param object_id
     * @return true
     * @return false
     */
    bool isMoving(FrameId frame, ObjectId object_id) const {
        //check current frame and prev frame
        if(checkExists(frame, object_id, bbox_data_) && checkExists(frame-1, object_id, bbox_data_)) {
            return bbox_data_.at(frame - 1).at(object_id).is_moving;
        }
        return false;
    }


private:
    /**
     * @brief Nested map mapping frame id to a map of object ids to a type T
     * Allows fast access of object per frame
     *
     * @tparam T
     */
    template<typename T>
    using FrameObjectIDMap = std::map<FrameId, std::map<ObjectId, T>>;


    template<typename T>
    bool checkExists(FrameId frame_id, ObjectId object_id, const FrameObjectIDMap<T>& map) const {
        auto it = map.find(frame_id);
        if(it == map.end()) return false;

        const auto& inner_map = it->second;
        auto it_inner = inner_map.find(object_id);

        if(it_inner == inner_map.end()) return false;

        return true;
    }

    template<typename T>
    void addToFrameObjectMap(FrameId frame_id, ObjectId object_id, T t, FrameObjectIDMap<T>& map) {
        if(map.find(frame_id) == map.end()) {
            map[frame_id] = std::map<ObjectId, T>();
        }

        map[frame_id][object_id] = t;
    }

    /// @brief Storing metadata from the bbox.txt
    struct BBoxMetaData {
        FrameId frame;
        ObjectId track_id; //!to be treated as object id
        cv::Rect bbox;
        bool is_moving; //!flag to indicate whether the object is really moving between this frame and the next one
    };


private:
    void loadBBoxMetaData(FrameObjectIDMap<BBoxMetaData>& bbox_metadata) {
        std::ifstream fstream;
        fstream.open(bbox_path, std::ios::in);
        if(!fstream) {
            throw std::runtime_error("Could not open file " + bbox_path + " when trying to load BBox metadata for Virtual Kitti dataset!");
        }

        LOG(INFO) << "Loading BBox metadta for virtual kitti datasetat path: " << bbox_path;

        static const std::map<std::string, int> header_map = {
            {"frame", 0},
            {"cameraID", 1},
            {"trackID", 2},
            {"left", 3},
            {"right", 4},
            {"top", 5},
            {"bottom", 6},
            {"number_pixels", 7},
            {"truncation_ratio", 8},
            {"occupancy_ratio", 9},
            {"isMoving", 10},
        };

        auto convert_string_bool = [](const std::string& string_bool) -> bool {
            if(string_bool == "True") return true;
            else if(string_bool == "False") return false;
            else throw std::runtime_error("Unknown string bool " + string_bool + " when attempting to covnert to bool type");
        };

        bool is_first = true; //to access header
        while (!fstream.eof()) {
            std::vector<std::string> split_line;
            if(!getLine(fstream, split_line)) continue;

            CHECK_EQ(split_line.size(), header_map.size()) << "Header map and the line present in the bbox.txt file do not have the same length - " << container_to_string(split_line);

            if(is_first) {
                //check header and validate
                for(const auto& [header_value, index] : header_map) {
                    const std::string value = split_line.at(index);
                    if(value != header_value) {
                        throw std::runtime_error("Header value mismatch - " + value + " != " + header_value);
                    }
                }
                is_first = false;
            }
            else {
                const int frame =  std::stoi(split_line.at(header_map.at("frame")));
                const int camera_id =  std::stoi(split_line.at(header_map.at("cameraID")));
                const int track_id = getTrackID(split_line, header_map.at("trackID"));
                const int left =  std::stoi(split_line.at(header_map.at("left")));
                const int right =  std::stoi(split_line.at(header_map.at("right")));
                const int top =  std::stoi(split_line.at(header_map.at("top")));
                const int bottom =  std::stoi(split_line.at(header_map.at("bottom")));
                // const int number_pixels =  std::stoi(split_line.at(header_map.at("number_pixels")));
                // const double truncation_ratio =  std::stod(split_line.at(header_map.at("truncation_ratio")));
                // const double occupancy_ratio =  std::stod(split_line.at(header_map.at("occupancy_ratio")));
                const bool is_moving =  convert_string_bool(split_line.at(header_map.at("isMoving")));

                if(camera_id != 0) {
                    continue; //hardcoded for only one camera atm
                }

                BBoxMetaData bbox_data;
                bbox_data.frame = frame;
                bbox_data.track_id = track_id;
                bbox_data.is_moving = is_moving;

                //convert to cv::Rect where image starts top right
                cv::Point tl(left, top);
                cv::Point br(right, bottom);
                bbox_data.bbox = cv::Rect(tl, br);

                addToFrameObjectMap(frame, track_id, bbox_data, bbox_metadata);
            }
        }
    }


    void loadPoseTxt(FrameObjectIDMap<ObjectPoseGT>& object_poses, const FrameObjectIDMap<BBoxMetaData>& bbox_metadata) {
        std::ifstream fstream;
        fstream.open(pose_path, std::ios::in);
        if(!fstream) {
            throw std::runtime_error("Could not open file " + pose_path + " when trying to load Object pose metadata for Virtual Kitti dataset!");
        }

        LOG(INFO) << "Loading Object pose metadta for virtual kitti datasetat path: " << pose_path;

        static const std::map<std::string, int> header_map = {
            {"frame", 0},
            {"cameraID", 1},
            {"trackID", 2},
            {"alpha", 3},
            {"width", 4},
            {"height", 5},
            {"length", 6},
            {"world_space_X", 7},
            {"world_space_Y", 8},
            {"world_space_Z", 9},
            {"rotation_world_space_y", 10},
            {"rotation_world_space_x", 11},
            {"rotation_world_space_z", 12},
            {"camera_space_X", 13},
            {"camera_space_Y", 14},
            {"camera_space_Z", 15},
            {"rotation_camera_space_y", 16},
            {"rotation_camera_space_x", 17},
            {"rotation_camera_space_z", 18},
        };

        bool is_first = true; //to access header
        while (!fstream.eof()) {
            std::vector<std::string> split_line;
            if(!getLine(fstream, split_line)) continue;


            CHECK_EQ(split_line.size(), header_map.size()) << "Header map and the line present in the pose.txt file do not have the same length";

             if(is_first) {
                //check header and validate
                for(const auto& [header_value, index] : header_map) {
                    CHECK_EQ(split_line.at(index), header_value);
                }
                is_first = false;
            }
            else {

                const int frame =  std::stoi(split_line.at(header_map.at("frame")));
                const int camera_id =  std::stoi(split_line.at(header_map.at("cameraID")));
                const int track_id = getTrackID(split_line, header_map.at("trackID"));

                if(camera_id != 0) {
                    continue; //hardcoded for only one camera atm
                }

                // const double alpha = std::stod(split_line.at(header_map.at("alpha")));
                const double width = std::stod(split_line.at(header_map.at("width")));
                const double height = std::stod(split_line.at(header_map.at("height")));
                const double length = std::stod(split_line.at(header_map.at("length")));
                // const double world_space_X =  std::stod(split_line.at(header_map.at("world_space_X")));
                // const double world_space_Y =  std::stod(split_line.at(header_map.at("world_space_Y")));
                // const double world_space_Z =  std::stod(split_line.at(header_map.at("world_space_Z")));
                // const double rotation_world_space_y =  std::stod(split_line.at(header_map.at("rotation_world_space_y")));
                // const double rotation_world_space_x =  std::stod(split_line.at(header_map.at("rotation_world_space_x")));
                // const double rotation_world_space_z =  std::stod(split_line.at(header_map.at("rotation_world_space_z")));
                const double camera_space_X =  std::stod(split_line.at(header_map.at("camera_space_X")));
                const double camera_space_Y =  std::stod(split_line.at(header_map.at("camera_space_Y")));
                const double camera_space_Z =  std::stod(split_line.at(header_map.at("camera_space_Z")));
                const double rotation_camera_space_y =  std::stod(split_line.at(header_map.at("rotation_camera_space_y")));
                const double rotation_camera_space_x =  std::stod(split_line.at(header_map.at("rotation_camera_space_x")));
                const double rotation_camera_space_z =  std::stod(split_line.at(header_map.at("rotation_camera_space_z")));

                ObjectPoseGT object_pose_gt;
                object_pose_gt.frame_id_ = frame;
                object_pose_gt.object_id_ = track_id;
                object_pose_gt.object_dimensions_ = gtsam::Vector3(width, height, length);

                {
                    // assign r vector
                    // double y = rotation_camera_space_y + (3.1415926 / 2);  // +(3.1415926/2)
                    double y = rotation_camera_space_y;  // +(3.1415926/2)
                    double x = rotation_camera_space_x;
                    double z = rotation_camera_space_z;

                    // the angles are in radians.
                    double cy = cos(y);
                    double sy = sin(y);
                    double cx = cos(x);
                    double sx = sin(x);
                    double cz = cos(z);
                    double sz = sin(z);

                    double m00, m01, m02, m10, m11, m12, m20, m21, m22;

                    m00 = cy * cz + sy * sx * sz;
                    m01 = -cy * sz + sy * sx * cz;
                    m02 = sy * cx;
                    m10 = cx * sz;
                    m11 = cx * cz;
                    m12 = -sx;
                    m20 = -sy * cz + cy * sx * sz;
                    m21 = sy * sz + cy * sx * cz;
                    m22 = cy * cx;

                    gtsam::Matrix33 rot;
                    rot(0, 0) = m00;
                    rot(0, 1) = m01;
                    rot(0, 2) = m02;
                    rot(1, 0) = m10;
                    rot(1, 1) = m11;
                    rot(1, 2) = m12;
                    rot(2, 0) = m20;
                    rot(2, 1) = m21;
                    rot(2, 2) = m22;

                    gtsam::Vector3 translation(camera_space_X, camera_space_Y, camera_space_Z);

                    object_pose_gt.L_camera_ = gtsam::Pose3(gtsam::Rot3(rot), translation);
                }

                CHECK(checkExists(frame, track_id, bbox_metadata));

                //check asociated bboxdata has the right info for this object
                const BBoxMetaData& bbox_data = bbox_metadata.at(frame).at(track_id);
                CHECK_EQ(bbox_data.frame, frame);
                CHECK_EQ(bbox_data.track_id, track_id);

                object_pose_gt.bounding_box_ = bbox_data.bbox;
                addToFrameObjectMap(frame, track_id, object_pose_gt, object_poses);

            }

        }
    }

    void loadCameraPoses(std::vector<gtsam::Pose3>& camera_poses) {
        std::ifstream fstream;
        fstream.open(extrinsic_path, std::ios::in);
        if(!fstream) {
            throw std::runtime_error("Could not open file " + extrinsic_path + " when trying to load camera exterinsics for Virtual Kitti dataset!");
        }

        LOG(INFO) << "Camera pose data for virtual kitti datasetat path: " << extrinsic_path;

        bool is_first = true;

        gtsam::Pose3 initial_pose = gtsam::Pose3::Identity();
        bool set_initial_pose = false;

        while (!fstream.eof()) {
            std::vector<std::string> split_line;
            if(!getLine(fstream, split_line)) continue;

            //frame camera_id, 3x4 camera pose (r11, r12, r13, t1....)
            //header: frame cameraID r1,1 r1,2 r1,3 t1 r2,1 r2,2 r2,3 t2 r3,1 r3,2 r3,3 t3 0 0 0 1
            constexpr static size_t kExtrinsicFileLength = 18u;
            CHECK_EQ(split_line.size(), kExtrinsicFileLength);

            if(is_first){

                is_first = false;
            }
            else {
                const int frame =  std::stoi(split_line.at(0));
                const int camera_id =  std::stoi(split_line.at(1));

                if(camera_id != 0) {
                    continue; //hardcoded for only one camera atm
                }

                //sanity check to ensure things are added in order and at the right index (frame is zero indexed)
                //check only after we check the camera id
                CHECK_EQ(frame, camera_poses.size());

                const double r11 =  std::stod(split_line.at(2));
                const double r12 =  std::stod(split_line.at(3));
                const double r13 =  std::stod(split_line.at(4));
                const double t1 =   std::stod(split_line.at(5));
                const double r21 =  std::stod(split_line.at(6));
                const double r22 =  std::stod(split_line.at(7));
                const double r23 =  std::stod(split_line.at(8));
                const double t2 =   std::stod(split_line.at(9));
                const double r31 =  std::stod(split_line.at(10));
                const double r32 =  std::stod(split_line.at(11));
                const double r33 =  std::stod(split_line.at(12));
                const double t3 =   std::stod(split_line.at(13));

                gtsam::Matrix33 rot;
                rot(0, 0) = r11;
                rot(0, 1) = r12;
                rot(0, 2) = r13;
                rot(1, 0) = r21;
                rot(1, 1) = r22;
                rot(1, 2) = r23;
                rot(2, 0) = r31;
                rot(2, 1) = r32;
                rot(2, 2) = r33;

                //last 4 values should be [0 0 0 1] for homogenous matrix form so we just check
                CHECK_EQ(std::stod(split_line.at(14)), 0);
                CHECK_EQ(std::stod(split_line.at(15)), 0);
                CHECK_EQ(std::stod(split_line.at(16)), 0);
                CHECK_EQ(std::stod(split_line.at(17)), 1);

                gtsam::Pose3 pose(gtsam::Rot3(rot), gtsam::Point3(t1, t2, t3));


                const static gtsam::Pose3 camera_to_world(gtsam::Rot3::RzRyRx(1, 0, 1), gtsam::traits<gtsam::Point3>::Identity());
                //pose is in world coordinate convention so we put into camera convention (the camera_to_world.inverse())
                //the pose provided is actually world -> camera but we want camera -> world eg T_world_camera, so we apply the inverse transform
                pose = camera_to_world.inverse() * pose.inverse();

                if(!set_initial_pose) {
                    initial_pose = pose;
                    set_initial_pose = true;
                }

                // offset initial pose so we start at "0, 0, 0"
                pose = initial_pose.inverse() * pose;
                camera_poses.push_back(pose);
            }

        }

    }

    //only include objects that are moving - we will then use the returned vector as the input
    //to the mask loader to remove masks for stationary objects
    std::vector<GroundTruthInputPacket> constructGTPackets(
        const FrameObjectIDMap<ObjectPoseGT>& object_poses,
        const std::vector<gtsam::Pose3>& camera_poses
    ) const
    {

        std::vector<GroundTruthInputPacket> gt_packets;
        for(size_t frame_id = 0; frame_id < camera_poses.size(); frame_id++) {
            GroundTruthInputPacket gt_packet;
            gt_packet.frame_id_ = frame_id;
            gt_packet.X_world_ = camera_poses.at(frame_id);

            const auto& it = object_poses.find(frame_id);
            if(it != object_poses.end()) {
                auto& object_id_pose_map = it->second;
                for(auto& [object_id, object_pose_gt] : object_id_pose_map) {
                    //query for moving
                    // if(isMoving(frame_id, object_id)) {
                        // LOG(INFO) << "Added moving object " << frame_id << " " << object_id;
                        auto object_pose = object_pose_gt;
                        object_pose.L_world_ = gt_packet.X_world_ * object_pose.L_camera_;
                        gt_packet.object_poses_.push_back(object_pose);
                    // }
                }
            }

            //set motions
            if(frame_id > 0) {
                const GroundTruthInputPacket& previous_gt_packet = gt_packets.at(frame_id - 1);
                gt_packet.calculateAndSetMotions(previous_gt_packet);
            }

            gt_packets.push_back(gt_packet);
        }

        return gt_packets;
    }

    std::vector<std::string> trimAndSplit(const std::string& input) const {
        std::string trim_input = boost::algorithm::trim_right_copy(input);
        std::vector<std::string> split_line;
        boost::algorithm::split(split_line, trim_input, boost::is_any_of(" "));
        return split_line;
    }


    bool getLine(std::ifstream& fstream, std::vector<std::string>& split_lines) const {
        std::string line;
        getline(fstream, line);

        split_lines.clear();

        if(line.empty()) return false;

        split_lines = trimAndSplit(line);
        return true;
    }



private:
    const std::string bbox_path;
    const std::string colors_path;
    const std::string extrinsic_path;
    const std::string info_path;
    const std::string intrinsic_path;
    const std::string pose_path;

    FrameObjectIDMap<ObjectPoseGT> object_poses_; //! all object poses
    FrameObjectIDMap<BBoxMetaData> bbox_data_; //! all object poses

    std::vector<gtsam::Pose3> camera_poses_; //! camera poses in the world frame
    std::vector<GroundTruthInputPacket> gt_packets_; //!

};

//to be inherited either for MOTION segmentation or normal instance seg
class VirtualKittiGenericInstanceSegFolder : public GenericVirtualKittiImageLoader {
public:
    DYNO_POINTER_TYPEDEFS(VirtualKittiGenericInstanceSegFolder)

    VirtualKittiGenericInstanceSegFolder(const std::string& path, VirtualKittiTextGtLoader::Ptr gt_loader) : GenericVirtualKittiImageLoader(path), gt_loader_(CHECK_NOTNULL(gt_loader)) {}
    virtual ~VirtualKittiGenericInstanceSegFolder() = default;

    cv::Mat getItem(size_t idx) override {
        std::stringstream ss;
        ss << std::setfill('0') << std::setw(5) << idx;
        const std::string file_path = full_path_  + "/instancegt_" + ss.str() + ".png";
        throwExceptionIfPathInvalid(file_path);

        const GroundTruthInputPacket& gt_packet = gt_loader_->getGTPacket(idx);
        return loadImage(file_path, idx, gt_packet);
    }

protected:
    virtual cv::Mat loadImage(const std::string& file_path, FrameId frame, const GroundTruthInputPacket& gt_packet) = 0;

    /**
     * @brief Loads instance semantic mask from the file path.
     *
     * This loads the image using libpng++ since we need to load the image as an 8bit indexed PNG file (which opencv does not have functionality
     * for). Keeping consistent with the ground truth indexing we use for VirtualKitti we do not need to modify the trackID's within the image
     * since we want the trackID's to be indexed from 1
     *
     * @param file_path
     * @return cv::Mat
     */
    cv::Mat loadSemanticInstanceUnchanged(const std::string& file_path) const {
        png::image<png::index_pixel> index_image(file_path);

        cv::Size size(index_image.get_width(), index_image.get_height());
        cv::Mat semantic_image(size, ImageType::MotionMask::OpenCVType);

        for (size_t y = 0; y < index_image.get_height(); ++y)
        {
            for (size_t x = 0; x < index_image.get_width(); ++x)
            {
                const auto& pixel = index_image.get_pixel(x, y);

                //the semantic label
                int i_byte = static_cast<int>(pixel);
                semantic_image.at<int>(y, x) = i_byte;
            }
        }
        return semantic_image;
    }

protected:
    VirtualKittiTextGtLoader::Ptr gt_loader_;

};

//this one we will have to remove semgentation mask depending on whats in the gt folder
class VirtualKittiMotionSegFolder : public VirtualKittiGenericInstanceSegFolder {

public:
    VirtualKittiMotionSegFolder(const std::string& path, VirtualKittiTextGtLoader::Ptr gt_loader): VirtualKittiGenericInstanceSegFolder(path, gt_loader) {}

    cv::Mat loadImage(const std::string& file_path, FrameId frame, const GroundTruthInputPacket& gt_packet) override {
        //remove object in semantic mask
        cv::Mat instance_semantic_mask = loadSemanticInstanceUnchanged(file_path);
        cv::Mat motion_mask;
        instance_semantic_mask.copyTo(motion_mask);


        ObjectIds object_ids = vision_tools::getObjectLabels(instance_semantic_mask);


        //collect only moving labels
        std::vector<int> moving_labels;
        for(const ObjectPoseGT& object_pose_gt : gt_packet.object_poses_) {
            const ObjectId& object_id = object_pose_gt.object_id_;
            if(gt_loader_->isMoving(frame, object_id)) {
                moving_labels.push_back(object_id);
            }

            //this is just a sanity (debug) check to ensure all the labels in the image
            //match up with the ones we have already collected in the ground truth packet
            const auto& it = std::find(object_ids.begin(), object_ids.end(), object_id);
            CHECK(it != object_ids.end()) << "Object id " << object_id << " appears in gt packet but"
                "is not in mask when loading motion mask for Virtual Kitti at frame " << frame;

        }

        CHECK_EQ(frame, gt_packet.frame_id_);

        //iterate over each object and if not moving remove
        for (int i = 0; i < motion_mask.rows; i++)
        {
            for (int j = 0; j < motion_mask.cols; j++)
            {

                int label = motion_mask.at<int>(i, j);
                if(label == 0) {
                    continue;
                }

                //check if label is in moving labels. if not, make zero!
                auto it = std::find(moving_labels.begin(), moving_labels.end(), label);
                if(it == moving_labels.end()) {
                    motion_mask.at<int>(i, j) = 0;
                }
            }
        }
        return motion_mask;
    }


};

class VirtualKittiClassSegmentationDataFolder : public GenericVirtualKittiImageLoader {

public:
    VirtualKittiClassSegmentationDataFolder(const std::string& path) : GenericVirtualKittiImageLoader(path) {}
    cv::Mat getItem(size_t idx) override {
        std::stringstream ss;
        ss << std::setfill('0') << std::setw(5) << idx;
        const std::string file_path = full_path_  + "/classgt_" + ss.str() + ".png";
        throwExceptionIfPathInvalid(file_path);
        return loadClassSegmentation(file_path);
    }

private:
    //TODO: comments
    cv::Mat loadClassSegmentation(const std::string& file_path) const {

        //TODO: for now just hardcode in road!!!
        png::image<png::rgb_pixel> rgb_image(file_path);

        cv::Size size(rgb_image.get_width(), rgb_image.get_height());
        cv::Mat class_segmentation(size, ImageType::ClassSegmentation::OpenCVType);

        for (size_t y = 0; y < rgb_image.get_height(); ++y)
        {
            for (size_t x = 0; x < rgb_image.get_width(); ++x)
            {
                const auto& pixel = rgb_image.get_pixel(x, y);
                const unsigned char red = (unsigned char)pixel.red;
                const unsigned char green = (unsigned char)pixel.green;
                const unsigned char blue = (unsigned char)pixel.blue;

                // class_segmentation_rgb.at<cv::Vec3b>(y, x)[0] = blue;
                // class_segmentation_rgb.at<cv::Vec3b>(y, x)[1] = green;
                // class_segmentation_rgb.at<cv::Vec3b>(y, x)[2] = red;

                //TODO: hardcoded road values from VKITTI2
                if(red == 100 && green == 60 && blue == 100) {
                    class_segmentation.at<int>(y, x) = ImageType::ClassSegmentation::Labels::Road;
                }
                else {
                    class_segmentation.at<int>(y, x) = ImageType::ClassSegmentation::Labels::Undefined;
                }
            }
        }


        return class_segmentation;


    }
};


//instance segmentation for all objects regardless of motion
class VirtualKittiInstanceSegFolder : public VirtualKittiGenericInstanceSegFolder {

public:
    VirtualKittiInstanceSegFolder(const std::string& path, VirtualKittiTextGtLoader::Ptr gt_loader) : VirtualKittiGenericInstanceSegFolder(path, gt_loader) {}

    cv::Mat loadImage(const std::string& file_path, FrameId, const GroundTruthInputPacket&) override {
        return loadSemanticInstanceUnchanged(file_path);
    }

};

class VirtualKittiGTFolder : public DataFolder<GroundTruthInputPacket> {

public:
    VirtualKittiGTFolder(VirtualKittiTextGtLoader::Ptr gt_loader, VirtualKittiTimestampLoader::Ptr timestamp_loader)
    : gt_loader_(CHECK_NOTNULL(gt_loader)),  timestamp_loader_(CHECK_NOTNULL(timestamp_loader)) {}

    std::string getFolderName() const override { return ""; }

    GroundTruthInputPacket getItem(size_t idx) override {
       auto packet = gt_loader_->getGTPacket(idx);
       packet.timestamp_ = timestamp_loader_->getItem(idx);
       return packet;
    }

    VirtualKittiTextGtLoader::Ptr gt_loader_;
    VirtualKittiTimestampLoader::Ptr timestamp_loader_;

};


//everything current assumes camera0!! This includes loading things like extrinsics...
VirtualKittiDataLoader::VirtualKittiDataLoader(const fs::path& dataset_path,  const Params& params) : VirtualKittiDatasetProvider(dataset_path), params_(params) {
    const std::string& scene = params.scene;
    const std::string& scene_type = params.scene_type;
    const auto& mask_type = params.mask_type;
    const std::string path = dataset_path;

    LOG(INFO) << "Starting VirtualKittiDataLoader with path " << path << " requested scene " << scene << " and scene type " << scene_type;
    const std::string depth_folder = path + "/" + v_depth_folder + "/" + scene + "/" + scene_type + "/frames/depth/Camera_0";
    const std::string forward_flow_folder = path + "/" + v_forward_flow_folder + "/" + scene + "/" + scene_type + "/frames/forwardFlow/Camera_0";
    const std::string backward_flow_folder = path + "/" + v_backward_flow_folder + "/" + scene + "/" + scene_type + "/frames/backwardFlow/Camera_0";
<<<<<<< HEAD
    const std::string forward_scene_flow_folder = path + "/" + v_forward_scene_flow_folder + "/" + scene + "/" + scene_type + "/frames/forwardSceneFlow/Camera_0";
=======
    const std::string forward_scene_flow_folder = path + "/" + v_forward_scene_flow_folder + "/" + scene + "/" + scene_type + "/frames/forwardsceneFlow/Camera_0";
    const std::string class_semantics_folder = path + "/" + v_class_semantics_folder + "/" + scene + "/" + scene_type + "/frames/classSegmentation/Camera_0";
>>>>>>> f1918d15
    const std::string instance_segmentation_folder = path + "/" + v_instance_segmentation_folder + "/" + scene + "/" + scene_type + "/frames/instanceSegmentation/Camera_0";
    const std::string rgb_folder = path + "/" + v_rgb_folder + "/" + scene + "/" + scene_type + "/frames/rgb/Camera_0";
    const std::string text_gt_folder = path + "/" + v_text_gt_folder + "/" + scene + "/" + scene_type;

    throwExceptionIfPathInvalid(depth_folder);
    throwExceptionIfPathInvalid(forward_flow_folder);
    throwExceptionIfPathInvalid(forward_scene_flow_folder);
    throwExceptionIfPathInvalid(class_semantics_folder);
    throwExceptionIfPathInvalid(instance_segmentation_folder);
    throwExceptionIfPathInvalid(rgb_folder);
    throwExceptionIfPathInvalid(text_gt_folder);

    auto gt_loader = std::make_shared<VirtualKittiTextGtLoader>(text_gt_folder);

    auto timestamp_folder = std::make_shared<VirtualKittiTimestampLoader>(gt_loader->size());
    auto rgb_loader = std::make_shared<VirtualKittiRGBDataFolder>(rgb_folder);
    auto optical_flow_loader = std::make_shared<VirtualKittiFlowDataFolder>(forward_flow_folder);
    auto depth_loader = std::make_shared<VirtualKittiDepthDataFolder>(depth_folder);

    VirtualKittiGenericInstanceSegFolder::Ptr motion_mask_loader = nullptr;
    if(mask_type == MaskType::MOTION) {
        LOG(INFO) << "Using MaskType::MOTION for loading mask";
        motion_mask_loader =  std::make_shared<VirtualKittiMotionSegFolder>(instance_segmentation_folder, gt_loader);
    }
    else if(mask_type == MaskType::SEMANTIC_INSTANCE) {
        LOG(INFO) << "Using MaskType::SEMANTIC_INSTANCE for loading mask";
        motion_mask_loader = std::make_shared<VirtualKittiInstanceSegFolder>(instance_segmentation_folder, gt_loader);
    }
    else {
        LOG(FATAL) << "Unknown MaskType for KittiDataLoader";
    }
    CHECK_NOTNULL(motion_mask_loader);

    auto gt_loader_folder = std::make_shared<VirtualKittiGTFolder>(gt_loader, timestamp_folder);
    auto class_semantics_loader = std::make_shared<VirtualKittiClassSegmentationDataFolder>(class_semantics_folder);

    this->setLoaders(
        timestamp_folder,
        rgb_loader,
        optical_flow_loader,
        depth_loader,
        motion_mask_loader,
        class_semantics_loader,
        gt_loader_folder
    );

    auto callback = [&](size_t frame_id,
        Timestamp timestamp,
        cv::Mat rgb,
        cv::Mat optical_flow,
        cv::Mat depth,
        cv::Mat instance_mask,
        cv::Mat class_semantics,
        GroundTruthInputPacket gt_object_pose_gt) -> bool
    {
        CHECK(timestamp == gt_object_pose_gt.timestamp_);

        CHECK(ground_truth_packet_callback_);
        if(ground_truth_packet_callback_) ground_truth_packet_callback_(gt_object_pose_gt);

        ImageContainer::Ptr image_container = nullptr;

        if(params_.mask_type == MaskType::MOTION) {
            image_container = ImageContainer::Create(
                timestamp,
                frame_id,
                ImageWrapper<ImageType::RGBMono>(rgb),
                ImageWrapper<ImageType::Depth>(depth),
                ImageWrapper<ImageType::OpticalFlow>(optical_flow),
                ImageWrapper<ImageType::MotionMask>(instance_mask),
                ImageWrapper<ImageType::ClassSegmentation>(class_semantics));
        }
        else {
            image_container = ImageContainer::Create(
                timestamp,
                frame_id,
                ImageWrapper<ImageType::RGBMono>(rgb),
                ImageWrapper<ImageType::Depth>(depth),
                ImageWrapper<ImageType::OpticalFlow>(optical_flow),
                ImageWrapper<ImageType::SemanticMask>(instance_mask));
        }


        CHECK(image_container);
        CHECK(image_container_callback_);
        if(image_container_callback_) image_container_callback_(image_container);
        return true;
    };

    this->setCallback(callback);


    //TODO: virtual function in base class to validate starting/end frames as it may be different between datasets?
    setStartingFrame(1u); //have to start at at least 1 so we can index backwards with optical flow

}




VirtualKittiDataLoader::Params VirtualKittiDataLoader::Params::fromYaml(const std::string& params_folder) {
    YamlParser yaml_parser(params_folder + "DatasetParams.yaml");

    Params params;

    std::string mask_type;
    yaml_parser.getYamlParam("mask_type", &mask_type);
    params.mask_type = maskTypeFromString(mask_type);

    yaml_parser.getYamlParam("scene", &params.scene);
    yaml_parser.getYamlParam("scene_type", &params.scene_type);
    return params;
}


// bool VirtualKittiDataLoader::spin() {
//     return false;
// }

} //dyno<|MERGE_RESOLUTION|>--- conflicted
+++ resolved
@@ -901,12 +901,8 @@
     const std::string depth_folder = path + "/" + v_depth_folder + "/" + scene + "/" + scene_type + "/frames/depth/Camera_0";
     const std::string forward_flow_folder = path + "/" + v_forward_flow_folder + "/" + scene + "/" + scene_type + "/frames/forwardFlow/Camera_0";
     const std::string backward_flow_folder = path + "/" + v_backward_flow_folder + "/" + scene + "/" + scene_type + "/frames/backwardFlow/Camera_0";
-<<<<<<< HEAD
-    const std::string forward_scene_flow_folder = path + "/" + v_forward_scene_flow_folder + "/" + scene + "/" + scene_type + "/frames/forwardSceneFlow/Camera_0";
-=======
     const std::string forward_scene_flow_folder = path + "/" + v_forward_scene_flow_folder + "/" + scene + "/" + scene_type + "/frames/forwardsceneFlow/Camera_0";
     const std::string class_semantics_folder = path + "/" + v_class_semantics_folder + "/" + scene + "/" + scene_type + "/frames/classSegmentation/Camera_0";
->>>>>>> f1918d15
     const std::string instance_segmentation_folder = path + "/" + v_instance_segmentation_folder + "/" + scene + "/" + scene_type + "/frames/instanceSegmentation/Camera_0";
     const std::string rgb_folder = path + "/" + v_rgb_folder + "/" + scene + "/" + scene_type + "/frames/rgb/Camera_0";
     const std::string text_gt_folder = path + "/" + v_text_gt_folder + "/" + scene + "/" + scene_type;
