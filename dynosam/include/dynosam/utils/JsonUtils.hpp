--- conflicted
+++ resolved
@@ -47,15 +47,12 @@
 
 namespace dyno {
 
-<<<<<<< HEAD
 // map KeyPointType values to JSON as strings
 NLOHMANN_JSON_SERIALIZE_ENUM(KeyPointType, {
                                                {STATIC, "static"},
                                                {DYNAMIC, "dynamic"},
                                            })
 
-=======
->>>>>>> 218a44a3
 // map ReferenceFrame values to JSON as strings
 NLOHMANN_JSON_SERIALIZE_ENUM(ReferenceFrame, {
                                                  {GLOBAL, "global"},
@@ -63,30 +60,16 @@
                                                  {OBJECT, "object"},
                                              })
 
-<<<<<<< HEAD
-NLOHMANN_JSON_SERIALIZE_ENUM(
-    LandmarkStatus::Method,
-    {
-        {LandmarkStatus::Method::MEASURED, "measured"},
-        {LandmarkStatus::Method::TRIANGULATED, "triangulated"},
-        {LandmarkStatus::Method::OPTIMIZED, "optimized"},
-    })
-
-=======
->>>>>>> 218a44a3
 NLOHMANN_JSON_SERIALIZE_ENUM(FrontendType, {
                                                {kRGBD, "RGB"},
                                                {kMono, "Mono"},
                                            })
 
-<<<<<<< HEAD
 NLOHMANN_JSON_SERIALIZE_ENUM(MotionRepresentationStyle, {
                                                             {F2F, "F2F"},
                                                             {KF, "KF"},
                                                         })
 
-=======
->>>>>>> 218a44a3
 // forward declare - IO definition is in .cc file
 class FrontendOutputPacketBase;
 class RGBDInstanceOutputPacket;
@@ -158,7 +141,6 @@
     }
   }
 };
-<<<<<<< HEAD
 
 /**
  * @brief General template on Eigen. Somewhat experimental...
@@ -315,8 +297,6 @@
   }
 };
 
-// TODO: figure out how to use the existing to/from_json functions for the base
-// class (ReferenceFrameValue) for some reason could not get these to work...
 template <typename T>
 struct adl_serializer<dyno::MotionReferenceFrame<T>> {
   static void to_json(json& j, const dyno::MotionReferenceFrame<T>& value) {
@@ -336,212 +316,6 @@
         j["style"].template get<dyno::MotionRepresentationStyle>();
 
     value = dyno::MotionReferenceFrame<T>(estimate, style, rf, from, to);
-  }
-};
-
-}  // namespace nlohmann
-
-// restart dyno nanmespace after we have defined all the 3rd party librariers
-// to avoid the "Specialization of member function template after instantiation
-// error, and order of member functions" error
-namespace dyno {
-
-inline void to_json(json& j, const KeypointStatus& status) {
-  // expect value to be seralizable
-  j["value"] = (json)status.value();
-  j["frame_id"] = status.frameId();
-  j["tracklet_id"] = status.trackletId();
-  j["object_id"] = status.objectId();
-  j["kp_type"] = (json)status.kp_type_;
-}
-
-inline void from_json(const json& j, KeypointStatus& status) {
-  Keypoint value = j["value"].template get<Keypoint>();
-  FrameId frame_id = j["frame_id"].template get<FrameId>();
-  TrackletId tracklet_id = j["tracklet_id"].template get<TrackletId>();
-  ObjectId object_id = j["object_id"].template get<ObjectId>();
-  KeyPointType kp_type = j["kp_type"].template get<KeyPointType>();
-
-  status = KeypointStatus(value, frame_id, tracklet_id, object_id, kp_type);
-}
-
-inline void to_json(json& j, const LandmarkStatus& status) {
-  // expect value to be seralizable
-  j["value"] = (json)status.value();
-  j["frame_id"] = status.frameId();
-  j["tracklet_id"] = status.trackletId();
-  j["object_id"] = status.objectId();
-  j["reference_frame"] = status.referenceFrame();
-  j["method"] = (json)status.method_;
-}
-
-inline void from_json(const json& j, LandmarkStatus& status) {
-  Landmark value = j["value"].template get<Landmark>();
-  FrameId frame_id = j["frame_id"].template get<FrameId>();
-  TrackletId tracklet_id = j["tracklet_id"].template get<TrackletId>();
-  ObjectId object_id = j["object_id"].template get<ObjectId>();
-  ReferenceFrame rf = j["reference_frame"].template get<ReferenceFrame>();
-  LandmarkStatus::Method method =
-      j["method"].template get<LandmarkStatus::Method>();
-
-  status = LandmarkStatus(value, frame_id, tracklet_id, object_id, rf, method);
-}
-
-}  // namespace dyno
-=======
-
-/**
- * @brief General template on Eigen. Somewhat experimental...
- *
- * We would LOVE to be able to template on Derived and specalise on
- * Eigen::MatrixBase<Derived> but for reaons (outlined in this extensiive PR
- * from ma boi: https://github.com/nlohmann/json/issues/3267) we cannot, at
- * least with our version of nlohmann's library. For later jesse or users: I
- * installed the json lib with apt install in April 2024 so maybe this apt has
- * not been updated for a while and the souce code has a bug fix to this issue.
- *
- * NOTE: i imagine this will also fail for dynamic sized arrays....
- *
- * @tparam Scalar
- * @tparam Rows
- * @tparam Cols
- */
-template <typename Scalar, int Rows, int Cols>
-struct adl_serializer<Eigen::Matrix<Scalar, Rows, Cols>> {
-  // static_assert(Rows != Eigen::Dynamic, "Not implemented for dynamic rows");
-  // static_assert(Cols != Eigen::Dynamic, "Not implemented for dynamic cols");
-
-  static void to_json(json& j,
-                      const Eigen::Matrix<Scalar, Rows, Cols>& matrix) {
-    for (int row = 0; row < matrix.rows(); ++row) {
-      json column = json::array();
-      for (int col = 0; col < matrix.cols(); ++col) {
-        column.push_back(matrix(row, col));
-      }
-      j.push_back(column);
-    }
-  }
-
-  static void from_json(const json& j,
-                        Eigen::Matrix<Scalar, Rows, Cols>& matrix) {
-    for (std::size_t row = 0; row < j.size(); ++row) {
-      const auto& jrow = j.at(row);
-      for (std::size_t col = 0; col < jrow.size(); ++col) {
-        const auto& value = jrow.at(col);
-        value.get_to(matrix(row, col));
-      }
-    }
-  }
-};
-
-// begin POSE3
-template <>
-struct adl_serializer<gtsam::Pose3> {
-  static void to_json(json& j, const gtsam::Pose3& pose) {
-    j["tx"] = pose.x();
-    j["ty"] = pose.y();
-    j["tz"] = pose.z();
-
-    const auto& rotation = pose.rotation();
-    const auto& quaternion = rotation.toQuaternion();
-
-    j["qx"] = quaternion.x();
-    j["qy"] = quaternion.y();
-    j["qz"] = quaternion.z();
-    j["qw"] = quaternion.w();
-  }
-
-  static void from_json(const json& j, gtsam::Pose3& pose) {
-    gtsam::Point3 translation(j["tx"].template get<double>(),
-                              j["ty"].template get<double>(),
-                              j["tz"].template get<double>());
-
-    // Note: w, x, y, z order
-    gtsam::Rot3 rotation(
-        j["qw"].template get<double>(), j["qx"].template get<double>(),
-        j["qy"].template get<double>(), j["qz"].template get<double>());
-
-    pose = gtsam::Pose3(rotation, translation);
-  }
-};
-// end POSE3
-
-// begin gtsam::FastMap
-template <typename KEY, typename VALUE>
-struct adl_serializer<gtsam::FastMap<KEY, VALUE>> {
-  using Map = gtsam::FastMap<KEY, VALUE>;
-
-  static void to_json(json& j, const gtsam::FastMap<KEY, VALUE>& map) {
-    j = static_cast<typename Map::Base>(map);
-  }
-
-  static void from_json(const json& j, gtsam::FastMap<KEY, VALUE>& map) {
-    map = Map(j.template get<typename Map::Base>());
-  }
-};
-// end gtsam::FastMap
-
-// begin dyno::GenericObjectCentricMap
-template <typename VALUE>
-struct adl_serializer<dyno::GenericObjectCentricMap<VALUE>> {
-  using Map = dyno::GenericObjectCentricMap<VALUE>;
-
-  static void to_json(json& j,
-                      const dyno::GenericObjectCentricMap<VALUE>& map) {
-    j = static_cast<typename Map::Base>(map);
-  }
-
-  static void from_json(const json& j,
-                        dyno::GenericObjectCentricMap<VALUE>& map) {
-    map = Map(j.template get<typename Map::Base>());
-  }
-};
-// end dyno::GenericObjectCentricMap
-
-template <typename T>
-struct adl_serializer<cv::Rect_<T>> {
-  static void to_json(json& j, const cv::Rect_<T>& rect) {
-    j["x"] = rect.x;
-    j["y"] = rect.y;
-    j["width"] = rect.width;
-    j["height"] = rect.height;
-  }
-
-  static void from_json(const json& j, cv::Rect_<T>& rect) {
-    T x = j["x"].template get<T>();
-    T y = j["y"].template get<T>();
-    T width = j["width"].template get<T>();
-    T height = j["height"].template get<T>();
-
-    rect = cv::Rect_<T>(x, y, width, height);
-  }
-};
-
-// definitions of seralization functions.
-// implementation in .cc
-template <>
-struct adl_serializer<dyno::RGBDInstanceOutputPacket> {
-  static void to_json(json& j, const dyno::RGBDInstanceOutputPacket& input);
-  static dyno::RGBDInstanceOutputPacket from_json(const json& j);
-};
-
-// template <>
-// struct adl_serializer<dyno::FrontendOutputPacketBase> {
-//     static void to_json(json& j, const dyno::FrontendOutputPacketBase&
-//     input); static dyno::FrontendOutputPacketBase from_json(const json& j);
-// };
-
-template <typename T>
-struct adl_serializer<dyno::ReferenceFrameValue<T>> {
-  static void to_json(json& j, const dyno::ReferenceFrameValue<T>& value) {
-    j["estimate"] = static_cast<T>(value);
-    j["reference_frame"] = static_cast<dyno::ReferenceFrame>(value);
-  }
-  static void from_json(const json& j, dyno::ReferenceFrameValue<T>& value) {
-    T estimate = j["estimate"].template get<T>();
-    dyno::ReferenceFrame rf =
-        j["reference_frame"].template get<dyno::ReferenceFrame>();
-    value = dyno::ReferenceFrameValue<T>(estimate, rf);
   }
 };
 
@@ -683,5 +457,4 @@
 //     }
 // };
 
-}  // namespace nlohmann
->>>>>>> 218a44a3
+}  // namespace nlohmann