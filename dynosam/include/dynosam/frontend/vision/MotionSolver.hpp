/*
 *   Copyright (c) 2023 ACFR-RPG, University of Sydney, Jesse Morris
 (jesse.morris@sydney.edu.au)
 *   All rights reserved.

 *   Permission is hereby granted, free of charge, to any person obtaining a
 copy
 *   of this software and associated documentation files (the "Software"), to
 deal
 *   in the Software without restriction, including without limitation the
 rights
 *   to use, copy, modify, merge, publish, distribute, sublicense, and/or sell
 *   copies of the Software, and to permit persons to whom the Software is
 *   furnished to do so, subject to the following conditions:

 *   The above copyright notice and this permission notice shall be included in
 all
 *   copies or substantial portions of the Software.

 *   THE SOFTWARE IS PROVIDED "AS IS", WITHOUT WARRANTY OF ANY KIND, EXPRESS OR
 *   IMPLIED, INCLUDING BUT NOT LIMITED TO THE WARRANTIES OF MERCHANTABILITY,
 *   FITNESS FOR A PARTICULAR PURPOSE AND NONINFRINGEMENT. IN NO EVENT SHALL THE
 *   AUTHORS OR COPYRIGHT HOLDERS BE LIABLE FOR ANY CLAIM, DAMAGES OR OTHER
 *   LIABILITY, WHETHER IN AN ACTION OF CONTRACT, TORT OR OTHERWISE, ARISING
 FROM,
 *   OUT OF OR IN CONNECTION WITH THE SOFTWARE OR THE USE OR OTHER DEALINGS IN
 THE
 *   SOFTWARE.
 */
#pragma once

#include <glog/logging.h>
<<<<<<< HEAD
#include <gtsam/nonlinear/ISAM2Params.h>
=======
>>>>>>> 218a44a3

#include <opengv/absolute_pose/CentralAbsoluteAdapter.hpp>
#include <opengv/absolute_pose/methods.hpp>
#include <opengv/point_cloud/PointCloudAdapter.hpp>
#include <opengv/point_cloud/methods.hpp>
#include <opengv/relative_pose/CentralRelativeAdapter.hpp>
#include <opengv/relative_pose/methods.hpp>
#include <opengv/sac/Ransac.hpp>
#include <opengv/sac_problems/absolute_pose/AbsolutePoseSacProblem.hpp>
#include <opengv/sac_problems/point_cloud/PointCloudSacProblem.hpp>
#include <opengv/sac_problems/relative_pose/CentralRelativePoseSacProblem.hpp>
#include <opengv/sac_problems/relative_pose/TranslationOnlySacProblem.hpp>
#include <optional>

<<<<<<< HEAD
#include "dynosam/backend/rgbd/impl/DecoupledObjectSAM.hpp"
=======
>>>>>>> 218a44a3
#include "dynosam/common/Types.hpp"
#include "dynosam/frontend/Frontend-Definitions.hpp"
#include "dynosam/frontend/vision/Frame.hpp"
#include "dynosam/frontend/vision/Vision-Definitions.hpp"
#include "dynosam/frontend/vision/VisionTools.hpp"

// PnP (3d2d)
using AbsolutePoseProblem =
    opengv::sac_problems::absolute_pose::AbsolutePoseSacProblem;
using AbsolutePoseAdaptor = opengv::absolute_pose::CentralAbsoluteAdapter;

// Mono (2d2d) using 5-point ransac
using RelativePoseProblem =
    opengv::sac_problems::relative_pose::CentralRelativePoseSacProblem;
// Mono (2d2d, with given rotation) MonoTranslationOnly:
// TranslationOnlySacProblem 2-point ransac
using RelativePoseProblemGivenRot =
    opengv::sac_problems::relative_pose::TranslationOnlySacProblem;
using RelativePoseAdaptor = opengv::relative_pose::CentralRelativeAdapter;

// Stereo (3d3d)
// Arun's problem (3-point ransac)
using Problem3d3d = opengv::sac_problems::point_cloud::PointCloudSacProblem;
using Adapter3d3d = opengv::point_cloud::PointCloudAdapter;

namespace dyno {

struct RansacProblemParams {
  double threshold = 1.0;
  double ransac_iterations = 500;
  double ransac_probability = 0.995;
  bool do_nonlinear_optimization = false;
};

template <class SampleConsensusProblem>
bool runRansac(
    std::shared_ptr<SampleConsensusProblem> sample_consensus_problem_ptr,
    const double& threshold, const int& max_iterations,
    const double& probability, const bool& do_nonlinear_optimization,
    gtsam::Pose3& best_pose, std::vector<int>& inliers);

template <class SampleConsensusProblem>
bool runRansac(
    std::shared_ptr<SampleConsensusProblem> sample_consensus_problem_ptr,
    const RansacProblemParams& params, gtsam::Pose3& best_pose,
    std::vector<int>& inliers) {
  return runRansac<SampleConsensusProblem>(
      sample_consensus_problem_ptr, params.threshold, params.ransac_iterations,
      params.ransac_probability, params.do_nonlinear_optimization, best_pose,
      inliers);
}

class EssentialDecompositionResult;  // forward declare

template <typename T>
struct SolverResult {
  T best_result;
  TrackletIds inliers;
  TrackletIds outliers;
  TrackingStatus status;
<<<<<<< HEAD
};

using Pose3SolverResult = SolverResult<gtsam::Pose3>;
using Motion3SolverResult = SolverResult<Motion3ReferenceFrame>;
=======

  std::optional<double> error_before{};
  std::optional<double> error_after{};
};

using Pose3SolverResult = SolverResult<gtsam::Pose3>;
>>>>>>> 218a44a3

/**
 * @brief Joinly refines optical flow with with the given pose
 * using the error term:
 * e = [u,v]_{k_1} + f_{k-1, k} - \pi(X^{-1} \: m_k)
 * where f is flow, [u,v]_{k-1} is the observed keypoint at k-1, X is the pose
 * and m_k is the back-projected keypoint at k.
 *
 * The parsed tracklets are the set of correspondances with which to build the
 * optimisation problem and the refined inliers will be a subset of these
 * tracklets. THe number of refined flows should be the number of refined
 * inliers and be a 1-to-1 match
 *
 */
class OpticalFlowAndPoseOptimizer {
 public:
  struct Params {
    double flow_sigma{10.0};
    double flow_prior_sigma{3.33};
    double k_huber{0.001};
    bool outlier_reject{true};
    // When true, this indicates that the optical flow images go from k to k+1
    // (rather than k-1 to k, when false) this left over from some original
    // implementations. This param is used when updated the frames after
    // optimization
    bool flow_is_future{true};
  };

  struct ResultType {
    gtsam::Pose3 refined_pose;
    gtsam::Point2Vector refined_flows;
    ObjectId object_id;
  };
  using Result = SolverResult<ResultType>;

  OpticalFlowAndPoseOptimizer(const Params& params) : params_(params) {}

  /**
   * @brief Builds the factor-graph problem using the set of specificed
   * correspondences (tracklets) in frame k-1 and k and the initial pose.
   *
   * The optimisation joinly refines optical flow with with the given pose
   * using the error term:
   * e = [u,v]_{k_1} + f_{k-1, k} - \pi(X^{-1} \: m_k)
   * where f is flow, [u,v]_{k-1} is the observed keypoint at k-1, X is the pose
   * and m_k is the back-projected keypoint at k.
   *
   * The parsed tracklets are the set of correspondances with which to build the
   * optimisation problem and the refined inliers will be a subset of these
   * tracklets. THe number of refined flows should be the number of refined
   * inliers and be a 1-to-1 match
   *
   * This is agnostic to if the problem is solving for a motion or a pose so the
   * user must make sure the initial pose is in the right form.
   *
   * @tparam CALIBRATION
   * @param frame_k_1
   * @param frame_k
   * @param tracklets
   * @param initial_pose
   * @return Result
   */
  template <typename CALIBRATION>
  Result optimize(const Frame::Ptr frame_k_1, const Frame::Ptr frame_k,
                  const TrackletIds& tracklets,
                  const gtsam::Pose3& initial_pose) const;

  /**
   * @brief Builds the factor-graph problem using the set of specificed
   * correspondences (tracklets) in frame k-1 and k and the initial pose. Unlike
   * the optimize only version this also update the features within the frames
   * as outliers after optimisation. It will also update the feature data (depth
   * keypoint etc...) with the refined flows.
   *
   * It will NOT update the frame with the result pose as this could be any
   * pose.
   *
   * @tparam CALIBRATION
   * @param frame_k_1
   * @param frame_k
   * @param tracklets
   * @param initial_pose
   * @return Result
   */
  template <typename CALIBRATION>
  Result optimizeAndUpdate(Frame::Ptr frame_k_1, Frame::Ptr frame_k,
                           const TrackletIds& tracklets,
                           const gtsam::Pose3& initial_pose) const;

 private:
  void updateFrameOutliersWithResult(const Result& result, Frame::Ptr frame_k_1,
                                     Frame::Ptr frame_k) const;

 private:
  Params params_;
};

/**
 * @brief Jointly refined the motion of an object using the 3D-motion-residual.
 *
 */
class MotionOnlyRefinementOptimizer {
 public:
  struct Params {
    double landmark_motion_sigma{0.001};
    double projection_sigma{2.0};
    double k_huber{0.0001};
    bool outlier_reject{true};
  };

  MotionOnlyRefinementOptimizer(const Params& params) : params_(params) {}
  enum RefinementSolver { ProjectionError, PointError };

  template <typename CALIBRATION>
  Pose3SolverResult optimize(
      const Frame::Ptr frame_k_1, const Frame::Ptr frame_k,
      const TrackletIds& tracklets, const ObjectId object_id,
      const gtsam::Pose3& initial_motion,
      const RefinementSolver& solver = RefinementSolver::ProjectionError) const;

  template <typename CALIBRATION>
  Pose3SolverResult optimizeAndUpdate(
      Frame::Ptr frame_k_1, Frame::Ptr frame_k, const TrackletIds& tracklets,
      const ObjectId object_id, const gtsam::Pose3& initial_motion,
      const RefinementSolver& solver = RefinementSolver::ProjectionError) const;

 private:
  Params params_;
<<<<<<< HEAD
};

// TODO: eventually when we have a map, should we look up these values from
// there (the optimized versions, not the tracked ones?)
class EgoMotionSolver {
 public:
  struct Params {
    bool ransac_randomize = true;

    //! Mono (2d2d) related params
    // if mono pipeline is used AND an additional inertial sensor is provided
    // (e.g IMU) then 2d point ransac will be used to estimate the camera pose
    bool ransac_use_2point_mono = false;
    // https://github.com/laurentkneip/opengv/issues/121
    double ransac_threshold_mono =
        2.0 * (1.0 - cos(atan(sqrt(2.0) * 0.5 / 800.0)));
    bool optimize_2d2d_pose_from_inliers = false;

    //! equivalent to reprojection error in pixels
    double ransac_threshold_pnp = 1.0;
    //! Use 3D-2D tracking to remove outliers
    bool optimize_3d2d_pose_from_inliers = false;

    //! 3D-3D options
    double ransac_threshold_stereo = 0.001;
    //! Use 3D-3D tracking to remove outliers
    bool optimize_3d3d_pose_from_inliers = false;

    //! Generic ransac params
    double ransac_iterations = 500;
    double ransac_probability = 0.995;
  };

  EgoMotionSolver(const Params& params, const CameraParams& camera_params);
  virtual ~EgoMotionSolver() = default;

  /**
   * @brief Runs 2d-2d PnP with optional Rotation (ie. from IMU)
   *
   * @param frame_k_1
   * @param frame_k
   * @param R_curr_ref Should rotate from ref -> curr
   * @return Pose3SolverResult
   */
  Pose3SolverResult geometricOutlierRejection2d2d(
      Frame::Ptr frame_k_1, Frame::Ptr frame_k,
      std::optional<gtsam::Rot3> R_curr_ref = {});

  /**
   * @brief Runs 3d-2d PnP with optional Rotation (i.e from IMU)
   *
   * @param frame_k_1
   * @param frame_k
   * @param R_curr_ref
   * @return Pose3SolverResult
   */
  Pose3SolverResult geometricOutlierRejection3d2d(
      Frame::Ptr frame_k_1, Frame::Ptr frame_k,
      std::optional<gtsam::Rot3> R_curr_ref = {});

  Pose3SolverResult geometricOutlierRejection3d2d(
      const AbsolutePoseCorrespondences& correspondences,
      std::optional<gtsam::Rot3> R_curr_ref = {});

  Pose3SolverResult geometricOutlierRejection3d3d(
      Frame::Ptr frame_k_1, Frame::Ptr frame_k,
      std::optional<gtsam::Rot3> R_curr_ref = {});

  Pose3SolverResult geometricOutlierRejection3d3d(
      const PointCloudCorrespondences& correspondences,
      std::optional<gtsam::Rot3> R_curr_ref = {});

 protected:
  template <typename Ref, typename Curr>
  void constructTrackletInliers(
      TrackletIds& inliers, TrackletIds& outliers,
      const GenericCorrespondences<Ref, Curr>& correspondences,
      const std::vector<int>& ransac_inliers, const TrackletIds tracklets) {
    CHECK_EQ(correspondences.size(), tracklets.size());
    CHECK(ransac_inliers.size() <= correspondences.size());
    for (int inlier_idx : ransac_inliers) {
      const auto& corres = correspondences.at(inlier_idx);
      inliers.push_back(corres.tracklet_id_);
    }

    determineOutlierIds(inliers, tracklets, outliers);
    CHECK_EQ((inliers.size() + outliers.size()), tracklets.size());
    CHECK_EQ(inliers.size(), ransac_inliers.size());
  }

 protected:
  const Params params_;
  const CameraParams camera_params_;
};

class ObjectMotionSolver {
 public:
  DYNO_POINTER_TYPEDEFS(ObjectMotionSolver)

  ObjectMotionSolver() = default;
  virtual ~ObjectMotionSolver() = default;

  using Result = std::pair<MotionEstimateMap, ObjectPoseMap>;

  virtual Result solve(Frame::Ptr frame_k, Frame::Ptr frame_k_1) = 0;

 protected:
};

class ObjectMotionSovlerF2F : public ObjectMotionSolver,
                              protected EgoMotionSolver {
 public:
  DYNO_POINTER_TYPEDEFS(ObjectMotionSovlerF2F)

  //! Result from solve including the object motions and poses
  using ObjectMotionSolver::Result;

=======
};

// TODO: eventually when we have a map, should we look up these values from
// there (the optimized versions, not the tracked ones?)
class EgoMotionSolver {
 public:
  struct Params {
    bool ransac_randomize = true;

    //! Mono (2d2d) related params
    // if mono pipeline is used AND an additional inertial sensor is provided
    // (e.g IMU) then 2d point ransac will be used to estimate the camera pose
    bool ransac_use_2point_mono = false;
    // https://github.com/laurentkneip/opengv/issues/121
    double ransac_threshold_mono =
        2.0 * (1.0 - cos(atan(sqrt(2.0) * 0.5 / 800.0)));
    bool optimize_2d2d_pose_from_inliers = false;

    //! equivalent to reprojection error in pixels
    double ransac_threshold_pnp = 1.0;
    //! Use 3D-2D tracking to remove outliers
    bool optimize_3d2d_pose_from_inliers = false;

    //! 3D-3D options
    double ransac_threshold_stereo = 0.001;
    //! Use 3D-3D tracking to remove outliers
    bool optimize_3d3d_pose_from_inliers = false;

    //! Generic ransac params
    double ransac_iterations = 500;
    double ransac_probability = 0.995;
  };

  EgoMotionSolver(const Params& params, const CameraParams& camera_params);
  virtual ~EgoMotionSolver() = default;

  /**
   * @brief Runs 2d-2d PnP with optional Rotation (ie. from IMU)
   *
   * @param frame_k_1
   * @param frame_k
   * @param R_curr_ref Should rotate from ref -> curr
   * @return Pose3SolverResult
   */
  Pose3SolverResult geometricOutlierRejection2d2d(
      Frame::Ptr frame_k_1, Frame::Ptr frame_k,
      std::optional<gtsam::Rot3> R_curr_ref = {});

  /**
   * @brief Runs 3d-2d PnP with optional Rotation (i.e from IMU)
   *
   * @param frame_k_1
   * @param frame_k
   * @param R_curr_ref
   * @return Pose3SolverResult
   */
  Pose3SolverResult geometricOutlierRejection3d2d(
      Frame::Ptr frame_k_1, Frame::Ptr frame_k,
      std::optional<gtsam::Rot3> R_curr_ref = {});

  Pose3SolverResult geometricOutlierRejection3d2d(
      const AbsolutePoseCorrespondences& correspondences,
      std::optional<gtsam::Rot3> R_curr_ref = {});

  Pose3SolverResult geometricOutlierRejection3d3d(
      Frame::Ptr frame_k_1, Frame::Ptr frame_k,
      std::optional<gtsam::Rot3> R_curr_ref = {});

  Pose3SolverResult geometricOutlierRejection3d3d(
      const PointCloudCorrespondences& correspondences,
      std::optional<gtsam::Rot3> R_curr_ref = {});

 protected:
  template <typename Ref, typename Curr>
  void constructTrackletInliers(
      TrackletIds& inliers, TrackletIds& outliers,
      const GenericCorrespondences<Ref, Curr>& correspondences,
      const std::vector<int>& ransac_inliers, const TrackletIds tracklets) {
    CHECK_EQ(correspondences.size(), tracklets.size());
    CHECK(ransac_inliers.size() <= correspondences.size());
    for (int inlier_idx : ransac_inliers) {
      const auto& corres = correspondences.at(inlier_idx);
      inliers.push_back(corres.tracklet_id_);
    }

    determineOutlierIds(inliers, tracklets, outliers);
    CHECK_EQ((inliers.size() + outliers.size()), tracklets.size());
    CHECK_EQ(inliers.size(), ransac_inliers.size());
  }

 protected:
  const Params params_;
  const CameraParams camera_params_;
};

class ObjectMotionSovler : protected EgoMotionSolver {
 public:
>>>>>>> 218a44a3
  struct Params : public EgoMotionSolver::Params {
    bool refine_motion_with_joint_of = true;
    bool refine_motion_with_3d = true;

<<<<<<< HEAD
    //! Hook to get the ground truth packet. Used when collecting the object
    //! poses (on conditional) to ensure the first pose matches with the gt when
    //! evaluation
    FormulationHooks::GroundTruthPacketsRequest ground_truth_packets_request;

=======
>>>>>>> 218a44a3
    OpticalFlowAndPoseOptimizer::Params joint_of_params =
        OpticalFlowAndPoseOptimizer::Params();
    MotionOnlyRefinementOptimizer::Params object_motion_refinement_params =
        MotionOnlyRefinementOptimizer::Params();
  };

<<<<<<< HEAD
  ObjectMotionSovlerF2F(const Params& params,
                        const CameraParams& camera_params);

  Result solve(Frame::Ptr frame_k, Frame::Ptr frame_k_1) override;

  Motion3SolverResult geometricOutlierRejection3d2d(
      Frame::Ptr frame_k_1, Frame::Ptr frame_k, const gtsam::Pose3& T_world_k,
      ObjectId object_id);

  // Motion3SolverResult geometricOutlierRejection3d3d(
  //                         Frame::Ptr frame_k_1,
  //                         Frame::Ptr frame_k,
  //                         const gtsam::Pose3& T_world_k,
  //                         ObjectId object_id);

  // Motion3SolverResult motionModelOutlierRejection3d2d(
  //                         const AbsolutePoseCorrespondences&
  //                         dynamic_correspondences, Frame::Ptr frame_k_1,
  //                         Frame::Ptr frame_k,
  //                         const gtsam::Pose3& T_world_k,
  //                         ObjectId object_id);

  const ObjectMotionSovlerF2F::Params& objectMotionParams() const {
    return object_motion_params;
  }

 private:
  bool solveImpl(Frame::Ptr frame_k, Frame::Ptr frame_k_1, ObjectId object_id,
                 MotionEstimateMap& motion_estimates);
  const ObjectPoseMap& updatePoses(MotionEstimateMap& motion_estimates,
                                   Frame::Ptr frame_k, Frame::Ptr frame_k_1);

 private:
  //! All object poses and updated by updatePoses at each iteration of sovle
  ObjectPoseMap object_poses_;

 protected:
  const ObjectMotionSovlerF2F::Params object_motion_params;
};

class ObjectMotionSolverSAM : public ObjectMotionSolver {
 public:
  DYNO_POINTER_TYPEDEFS(ObjectMotionSolverSAM)

  //! Result from solve including the object motions and poses
  using ObjectMotionSolver::Result;

  ObjectMotionSolverSAM(
      const ObjectMotionSovlerF2F::Params& geometric_motion_sovler_params,
      const CameraParams& camera_params,
      const gtsam::ISAM2Params& isam2_params);

  Result solve(Frame::Ptr frame_k, Frame::Ptr frame_k_1) override;

  void setRepresentationStyle(const MotionRepresentationStyle& style) {
    // TODO: lock
    output_style_ = style;
  }

 private:
  ObjectPoseMap mergeObjectMaps() const;

  GenericTrackedStatusVector<LandmarkKeypointStatus> createMeasurementVector(
      Frame::Ptr frame, ObjectId object_id) const;

  // internal functions used in solve which are thread safe
  Motion3SolverResult initialPnPSolve(Frame::Ptr frame_k, Frame::Ptr frame_k_1,
                                      ObjectId object_id);
  DecoupledObjectSAM::Ptr getEstimator(ObjectId object_id);

 private:
  const gtsam::ISAM2Params isam2_params_;
  mutable std::mutex mutex_;
  gtsam::FastMap<ObjectId, DecoupledObjectSAM::Ptr> sam_estimators_;
  ObjectMotionSovlerF2F::Ptr geometric_solver_;

  MotionRepresentationStyle output_style_;
};

=======
  ObjectMotionSovler(const Params& params, const CameraParams& camera_params);

  Pose3SolverResult geometricOutlierRejection3d2d(Frame::Ptr frame_k_1,
                                                  Frame::Ptr frame_k,
                                                  const gtsam::Pose3& T_world_k,
                                                  ObjectId object_id);

  Pose3SolverResult geometricOutlierRejection3d3d(Frame::Ptr frame_k_1,
                                                  Frame::Ptr frame_k,
                                                  const gtsam::Pose3& T_world_k,
                                                  ObjectId object_id);

  Pose3SolverResult motionModelOutlierRejection3d2d(
      const AbsolutePoseCorrespondences& dynamic_correspondences,
      Frame::Ptr frame_k_1, Frame::Ptr frame_k, const gtsam::Pose3& T_world_k,
      ObjectId object_id);

 protected:
  const Params object_motion_params;
};

>>>>>>> 218a44a3
void declare_config(OpticalFlowAndPoseOptimizer::Params& config);
void declare_config(MotionOnlyRefinementOptimizer::Params& config);

void declare_config(EgoMotionSolver::Params& config);
<<<<<<< HEAD
void declare_config(ObjectMotionSovlerF2F::Params& config);
=======
void declare_config(ObjectMotionSovler::Params& config);
>>>>>>> 218a44a3

}  // namespace dyno

#include "dynosam/frontend/vision/MotionSolver-inl.hpp"<|MERGE_RESOLUTION|>--- conflicted
+++ resolved
@@ -30,10 +30,7 @@
 #pragma once
 
 #include <glog/logging.h>
-<<<<<<< HEAD
 #include <gtsam/nonlinear/ISAM2Params.h>
-=======
->>>>>>> 218a44a3
 
 #include <opengv/absolute_pose/CentralAbsoluteAdapter.hpp>
 #include <opengv/absolute_pose/methods.hpp>
@@ -48,10 +45,7 @@
 #include <opengv/sac_problems/relative_pose/TranslationOnlySacProblem.hpp>
 #include <optional>
 
-<<<<<<< HEAD
 #include "dynosam/backend/rgbd/impl/DecoupledObjectSAM.hpp"
-=======
->>>>>>> 218a44a3
 #include "dynosam/common/Types.hpp"
 #include "dynosam/frontend/Frontend-Definitions.hpp"
 #include "dynosam/frontend/vision/Frame.hpp"
@@ -112,19 +106,13 @@
   TrackletIds inliers;
   TrackletIds outliers;
   TrackingStatus status;
-<<<<<<< HEAD
+
+  std::optional<double> error_before{};
+  std::optional<double> error_after{};
 };
 
 using Pose3SolverResult = SolverResult<gtsam::Pose3>;
 using Motion3SolverResult = SolverResult<Motion3ReferenceFrame>;
-=======
-
-  std::optional<double> error_before{};
-  std::optional<double> error_after{};
-};
-
-using Pose3SolverResult = SolverResult<gtsam::Pose3>;
->>>>>>> 218a44a3
 
 /**
  * @brief Joinly refines optical flow with with the given pose
@@ -253,7 +241,6 @@
 
  private:
   Params params_;
-<<<<<<< HEAD
 };
 
 // TODO: eventually when we have a map, should we look up these values from
@@ -371,124 +358,21 @@
   //! Result from solve including the object motions and poses
   using ObjectMotionSolver::Result;
 
-=======
-};
-
-// TODO: eventually when we have a map, should we look up these values from
-// there (the optimized versions, not the tracked ones?)
-class EgoMotionSolver {
- public:
-  struct Params {
-    bool ransac_randomize = true;
-
-    //! Mono (2d2d) related params
-    // if mono pipeline is used AND an additional inertial sensor is provided
-    // (e.g IMU) then 2d point ransac will be used to estimate the camera pose
-    bool ransac_use_2point_mono = false;
-    // https://github.com/laurentkneip/opengv/issues/121
-    double ransac_threshold_mono =
-        2.0 * (1.0 - cos(atan(sqrt(2.0) * 0.5 / 800.0)));
-    bool optimize_2d2d_pose_from_inliers = false;
-
-    //! equivalent to reprojection error in pixels
-    double ransac_threshold_pnp = 1.0;
-    //! Use 3D-2D tracking to remove outliers
-    bool optimize_3d2d_pose_from_inliers = false;
-
-    //! 3D-3D options
-    double ransac_threshold_stereo = 0.001;
-    //! Use 3D-3D tracking to remove outliers
-    bool optimize_3d3d_pose_from_inliers = false;
-
-    //! Generic ransac params
-    double ransac_iterations = 500;
-    double ransac_probability = 0.995;
-  };
-
-  EgoMotionSolver(const Params& params, const CameraParams& camera_params);
-  virtual ~EgoMotionSolver() = default;
-
-  /**
-   * @brief Runs 2d-2d PnP with optional Rotation (ie. from IMU)
-   *
-   * @param frame_k_1
-   * @param frame_k
-   * @param R_curr_ref Should rotate from ref -> curr
-   * @return Pose3SolverResult
-   */
-  Pose3SolverResult geometricOutlierRejection2d2d(
-      Frame::Ptr frame_k_1, Frame::Ptr frame_k,
-      std::optional<gtsam::Rot3> R_curr_ref = {});
-
-  /**
-   * @brief Runs 3d-2d PnP with optional Rotation (i.e from IMU)
-   *
-   * @param frame_k_1
-   * @param frame_k
-   * @param R_curr_ref
-   * @return Pose3SolverResult
-   */
-  Pose3SolverResult geometricOutlierRejection3d2d(
-      Frame::Ptr frame_k_1, Frame::Ptr frame_k,
-      std::optional<gtsam::Rot3> R_curr_ref = {});
-
-  Pose3SolverResult geometricOutlierRejection3d2d(
-      const AbsolutePoseCorrespondences& correspondences,
-      std::optional<gtsam::Rot3> R_curr_ref = {});
-
-  Pose3SolverResult geometricOutlierRejection3d3d(
-      Frame::Ptr frame_k_1, Frame::Ptr frame_k,
-      std::optional<gtsam::Rot3> R_curr_ref = {});
-
-  Pose3SolverResult geometricOutlierRejection3d3d(
-      const PointCloudCorrespondences& correspondences,
-      std::optional<gtsam::Rot3> R_curr_ref = {});
-
- protected:
-  template <typename Ref, typename Curr>
-  void constructTrackletInliers(
-      TrackletIds& inliers, TrackletIds& outliers,
-      const GenericCorrespondences<Ref, Curr>& correspondences,
-      const std::vector<int>& ransac_inliers, const TrackletIds tracklets) {
-    CHECK_EQ(correspondences.size(), tracklets.size());
-    CHECK(ransac_inliers.size() <= correspondences.size());
-    for (int inlier_idx : ransac_inliers) {
-      const auto& corres = correspondences.at(inlier_idx);
-      inliers.push_back(corres.tracklet_id_);
-    }
-
-    determineOutlierIds(inliers, tracklets, outliers);
-    CHECK_EQ((inliers.size() + outliers.size()), tracklets.size());
-    CHECK_EQ(inliers.size(), ransac_inliers.size());
-  }
-
- protected:
-  const Params params_;
-  const CameraParams camera_params_;
-};
-
-class ObjectMotionSovler : protected EgoMotionSolver {
- public:
->>>>>>> 218a44a3
   struct Params : public EgoMotionSolver::Params {
     bool refine_motion_with_joint_of = true;
     bool refine_motion_with_3d = true;
 
-<<<<<<< HEAD
     //! Hook to get the ground truth packet. Used when collecting the object
     //! poses (on conditional) to ensure the first pose matches with the gt when
     //! evaluation
     FormulationHooks::GroundTruthPacketsRequest ground_truth_packets_request;
 
-=======
->>>>>>> 218a44a3
     OpticalFlowAndPoseOptimizer::Params joint_of_params =
         OpticalFlowAndPoseOptimizer::Params();
     MotionOnlyRefinementOptimizer::Params object_motion_refinement_params =
         MotionOnlyRefinementOptimizer::Params();
   };
 
-<<<<<<< HEAD
   ObjectMotionSovlerF2F(const Params& params,
                         const CameraParams& camera_params);
 
@@ -568,38 +452,11 @@
   MotionRepresentationStyle output_style_;
 };
 
-=======
-  ObjectMotionSovler(const Params& params, const CameraParams& camera_params);
-
-  Pose3SolverResult geometricOutlierRejection3d2d(Frame::Ptr frame_k_1,
-                                                  Frame::Ptr frame_k,
-                                                  const gtsam::Pose3& T_world_k,
-                                                  ObjectId object_id);
-
-  Pose3SolverResult geometricOutlierRejection3d3d(Frame::Ptr frame_k_1,
-                                                  Frame::Ptr frame_k,
-                                                  const gtsam::Pose3& T_world_k,
-                                                  ObjectId object_id);
-
-  Pose3SolverResult motionModelOutlierRejection3d2d(
-      const AbsolutePoseCorrespondences& dynamic_correspondences,
-      Frame::Ptr frame_k_1, Frame::Ptr frame_k, const gtsam::Pose3& T_world_k,
-      ObjectId object_id);
-
- protected:
-  const Params object_motion_params;
-};
-
->>>>>>> 218a44a3
 void declare_config(OpticalFlowAndPoseOptimizer::Params& config);
 void declare_config(MotionOnlyRefinementOptimizer::Params& config);
 
 void declare_config(EgoMotionSolver::Params& config);
-<<<<<<< HEAD
 void declare_config(ObjectMotionSovlerF2F::Params& config);
-=======
-void declare_config(ObjectMotionSovler::Params& config);
->>>>>>> 218a44a3
 
 }  // namespace dyno
 
