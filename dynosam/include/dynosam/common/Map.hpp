/*
 *   Copyright (c) 2024 ACFR-RPG, University of Sydney, Jesse Morris
 (jesse.morris@sydney.edu.au)
 *   All rights reserved.

 *   Permission is hereby granted, free of charge, to any person obtaining a
 copy
 *   of this software and associated documentation files (the "Software"), to
 deal
 *   in the Software without restriction, including without limitation the
 rights
 *   to use, copy, modify, merge, publish, distribute, sublicense, and/or sell
 *   copies of the Software, and to permit persons to whom the Software is
 *   furnished to do so, subject to the following conditions:

 *   The above copyright notice and this permission notice shall be included in
 all
 *   copies or substantial portions of the Software.

 *   THE SOFTWARE IS PROVIDED "AS IS", WITHOUT WARRANTY OF ANY KIND, EXPRESS OR
 *   IMPLIED, INCLUDING BUT NOT LIMITED TO THE WARRANTIES OF MERCHANTABILITY,
 *   FITNESS FOR A PARTICULAR PURPOSE AND NONINFRINGEMENT. IN NO EVENT SHALL THE
 *   AUTHORS OR COPYRIGHT HOLDERS BE LIABLE FOR ANY CLAIM, DAMAGES OR OTHER
 *   LIABILITY, WHETHER IN AN ACTION OF CONTRACT, TORT OR OTHERWISE, ARISING
 FROM,
 *   OUT OF OR IN CONNECTION WITH THE SOFTWARE OR THE USE OR OTHER DEALINGS IN
 THE
 *   SOFTWARE.
 */

#pragma once

#include <gtsam/nonlinear/NonlinearFactorGraph.h>
#include <gtsam/nonlinear/Values.h>

#include <boost/concept/assert.hpp>
#include <boost/concept/usage.hpp>
#include <type_traits>

#include "dynosam/backend/BackendDefinitions.hpp"  //for all the chr's used in the keys
#include "dynosam/common/DynamicObjects.hpp"
#include "dynosam/common/MapNodes.hpp"
#include "dynosam/common/Types.hpp"
#include "dynosam/logger/Logger.hpp"
#include "dynosam/utils/GtsamUtils.hpp"

namespace dyno {

/**
 * @brief A container that holds all connected information about static and
 * dynamic entities that is build from input measurements.
 *
 * Structured as a undirected graph, this map structure holds temporal,
 * observation and measurement information about frames, objects and landmarks
 * which are stored as nodes
 *
 * From each node relevant information can be querired. No optimsiation
 * information is held in the map, this is just used to hold the structure of
 * information that can then be used to build a factor graph.
 *
 * So that nodes can carry a pointer to the map, we structure the map using
 * enable_shared_from_this
 * (https://en.cppreference.com/w/cpp/memory/enable_shared_from_this), so that
 * constructor is only usable by this class.
 *
 * @tparam MEASUREMENT measurement type made by the frontend.
 */
template <typename MEASUREMENT = Keypoint>
class Map : public std::enable_shared_from_this<Map<MEASUREMENT>> {
  struct Private {};

 public:
  using Measurement = MEASUREMENT;
  using This = Map<Measurement>;

  /// @brief Alias to a GenericTrackedStatusVector using the templated
  /// Measurement type, specifying that StatusVector must contain the desired
  /// measurement type
  /// @tparam DERIVEDSTATUS
  template <typename DERIVEDSTATUS>
  using MeasurementStatusVector =
      GenericTrackedStatusVector<DERIVEDSTATUS, Measurement>;

  /// @brief Alias to an object node with typedefed measurement
  using ObjectNodeM = ObjectNode<Measurement>;
  /// @brief Alias to an frame node with typedefed measurement
  using FrameNodeM = FrameNode<Measurement>;
  /// @brief Alias to an landmark node with typedefed measurement
  using LandmarkNodeM = LandmarkNode<Measurement>;

  DYNO_POINTER_TYPEDEFS(This)

  // Constructor is only usable by this class
  Map(Private) {}

  static std::shared_ptr<This> create() {
    return std::make_shared<This>(Private());
  }

  std::shared_ptr<This> getptr() {
    // dependant base so need to qualify name lookup with this
    return this->shared_from_this();
  }

  /**
   * @brief Update the map structure given new measurements.
   *
   * @tparam DERIVEDSTATUS
<<<<<<< HEAD
   * @param measurements const MeasurementStatusVector<DERIVEDSTATUS>&
   */
  template <typename DERIVEDSTATUS>
  void updateObservations(
      const MeasurementStatusVector<DERIVEDSTATUS>& measurements) {
    for (const DERIVEDSTATUS& status_measurement : measurements) {
      const TrackedValueStatus<MEASUREMENT>& status =
          static_cast<const TrackedValueStatus<MEASUREMENT>&>(
              status_measurement);
=======
   * @param measurements const GenericTrackedStatusVector<DERIVEDSTATUS>&
   */
  template <typename DERIVEDSTATUS>
  void updateObservations(
      const GenericTrackedStatusVector<DERIVEDSTATUS>& measurements) {
    using DerivedMeasurement =
        typename GenericTrackedStatusVector<DERIVEDSTATUS>::Value;
    for (const DERIVEDSTATUS& status_measurement : measurements) {
      const TrackedValueStatus<DerivedMeasurement>& derived_status =
          static_cast<const TrackedValueStatus<DerivedMeasurement>&>(
              status_measurement);
      const TrackedValueStatus<MEASUREMENT>& status =
          derived_status.template asType<MEASUREMENT>();
>>>>>>> 218a44a3
      const MEASUREMENT& measurement = status_measurement.value();
      const TrackletId tracklet_id = status.trackletId();
      const FrameId frame_id = status.frameId();
      const ObjectId object_id = status.objectId();
      const bool is_static = status.isStatic();
      addOrUpdateMapStructures(measurement, tracklet_id, frame_id, object_id,
                               is_static);
    }
  }

  void updateSensorPoseMeasurement(FrameId frame_id, const gtsam::Pose3& X) {
    auto frame_node = this->getFrame(frame_id);
    CHECK_NOTNULL(frame_node);
    // TODO: overwrites if currently set
    frame_node->X_world = X;
  }
  void updateObjectMotionMeasurements(FrameId frame_id,
                                      const MotionEstimateMap& motions) {
    auto frame_node = this->getFrame(frame_id);
    CHECK_NOTNULL(frame_node);
    // TODO: overwrites if currently set
<<<<<<< HEAD
    frame_node->motions = motions;
=======
    frame_node->motions_world = motions;
>>>>>>> 218a44a3
  }

  /**
   * @brief Check a frame exists at the requested frame id.
   *
   * @param frame_id FrameId
   * @return true
   * @return false
   */
  inline bool frameExists(FrameId frame_id) const {
    return frames_.exists(frame_id);
  }

  /**
   * @brief Check a landmark exists with the requested tracklet id.
   *
   * @param tracklet_id TrackletId
   * @return true
   * @return false
   */
  inline bool landmarkExists(TrackletId tracklet_id) const {
    return landmarks_.exists(tracklet_id);
  }

  /**
   * @brief Check that an object exists with the requested object id.
   *
   * @param object_id ObjectId
   * @return true
   * @return false
   */
  inline bool objectExists(ObjectId object_id) const {
    return objects_.exists(object_id);
  }

  /**
   * @brief Get the Object object.
   * If the object does not exist, return nullptr
   *
   * @param object_id ObjectId
   * @return ObjectNodeM::Ptr
   */
  typename ObjectNodeM::Ptr getObject(ObjectId object_id) const {
    if (objectExists(object_id)) {
      return objects_.at(object_id);
    }
    return nullptr;
  }

  /**
   * @brief Get the Frame object.
   * If the frame does not exist, return nullptr.
   *
   * @param frame_id FrameId
   * @return FrameNodeM::Ptr
   */
  typename FrameNodeM::Ptr getFrame(FrameId frame_id) const {
    if (frameExists(frame_id)) {
      return frames_.at(frame_id);
    }
    return nullptr;
  }

  /**
   * @brief Get the Landmark object.
   * If the landmark does not exist, return nullptr.
   *
   * @param tracklet_id TrackletId
   * @return LandmarkNodeM::Ptr
   */
  typename LandmarkNodeM::Ptr getLandmark(TrackletId tracklet_id) const {
    if (landmarkExists(tracklet_id)) {
      return landmarks_.at(tracklet_id);
    }
    return nullptr;
  }

  /**
   * @brief Get the mapping of all tracklet id's to landmarks.
   *
   * @return const gtsam::FastMap<TrackletId, typename LandmarkNodeM::Ptr>&
   */
  const gtsam::FastMap<TrackletId, typename LandmarkNodeM::Ptr>& getLandmarks()
      const {
    return landmarks_;
  }

  /**
   * @brief Get all static tracklet's that were observed at the requested frame
   * id.
   *
   * @param frame_id FrameId
   * @return TrackletIds
   */
  TrackletIds getStaticTrackletsByFrame(FrameId frame_id) const {
    // if frame does not exist?
    TrackletIds tracklet_ids;
    auto frame_node = frames_.at(frame_id);
    for (const auto& landmark_node : frame_node->static_landmarks) {
      tracklet_ids.push_back(landmark_node->tracklet_id);
    }

    return tracklet_ids;
  }

  // TODO:test
<<<<<<< HEAD
  bool hasInitialObjectMotion(
      FrameId frame_id, ObjectId object_id,
      Motion3ReferenceFrame* motion_frame = nullptr) const {
=======
  bool hasInitialObjectMotion(FrameId frame_id, ObjectId object_id,
                              Motion3* motion) const {
>>>>>>> 218a44a3
    auto frame_node = this->getFrame(frame_id);
    if (!frame_node) {
      return false;
    }

    // motion map has not been set
<<<<<<< HEAD
    if (frame_node->motions) {
      const auto& motions = *frame_node->motions;

      // no motion for this object in map
      if (!motions.exists(object_id)) {
        return false;
      }

      if (motion_frame) {
        *motion_frame = motions.at(object_id);
=======
    if (frame_node->motions_world) {
      const auto& motions_world = *frame_node->motions_world;

      // no motion for this object in map
      if (!motions_world.exists(object_id)) {
        return false;
      }

      if (motion) {
        *motion = motions_world.at(object_id);
>>>>>>> 218a44a3
      }
      return true;
    } else {
      return false;
    }
  }

<<<<<<< HEAD
  bool hasInitialObjectMotion(FrameId frame_id, ObjectId object_id,
                              Motion3* motion) const {
    Motion3ReferenceFrame frame;
    if (hasInitialObjectMotion(frame_id, object_id, &frame)) {
      if (motion) *motion = frame;  // implicit cast
      return true;
    }
    return false;
  }

  // TODO: test
  bool hasInitialSensorPose(FrameId frame_id, gtsam::Pose3* X = nullptr) const {
    auto frame_node = this->getFrame(frame_id);
    if (!frame_node) {
      return false;
    }

    if (frame_node->X_world) {
      const auto& pose = *frame_node->X_world;
      if (X) *X = pose;
      return true;
    } else {
      return false;
    }
=======
  // TODO: test
  bool hasInitialSensorPose(FrameId frame_id, gtsam::Pose3* X = nullptr) const {
    auto frame_node = this->getFrame(frame_id);
    if (!frame_node) {
      return false;
    }

    if (frame_node->X_world) {
      const auto& pose = *frame_node->X_world;
      if (X) *X = pose;
      return true;
    } else {
      return false;
    }
>>>>>>> 218a44a3
  }

  /**
   * @brief Get number of objects seen
   *
   * @return size_t
   */
  inline size_t numObjectsSeen() const { return objects_.size(); }

  /**
   * @brief Get the most recent frame object.
   *
   * @return const FrameNodeM::Ptr
   */
  const typename FrameNodeM::Ptr lastFrame() const {
    return frames_.crbegin()->second;
  }

  /**
   * @brief Get the earliest (first) frame object.
   *
   * @return const FrameNodeM::Ptr
   */
  const typename FrameNodeM::Ptr firstFrame() const {
    return frames_.cbegin()->second;
  }

  /**
   * @brief Get the most recent frame id.
   *
   * @return FrameId
   */
  FrameId lastFrameId() const { return this->lastFrame()->frame_id; }

  /**
   * @brief Get the earliest (first) frame id.
   *
   * @return FrameId
   */
  FrameId firstFrameId() const { return this->firstFrame()->frame_id; }

  // TODO: depricate
  inline FrameId lastEstimateUpdate() const { return last_estimate_update_; }

  /**
   * @brief Get the (by output-argument) object id for some tracked point.
   * Function returns false if the landmark does not exist.
   *
   * @param object_id ObjectId& (output-argument)
   * @param tracklet_id TrackletId
   * @return true
   * @return false
   */
  bool getLandmarkObjectId(ObjectId& object_id, TrackletId tracklet_id) const {
    const auto lmk = getLandmark(tracklet_id);
    if (!lmk) {
      return false;
    }

    object_id = lmk->getObjectId();
    return true;
  }

  /**
   * @brief Get all object ids.
   *
   * @return ObjectIds
   */
  ObjectIds getObjectIds() const {
    ObjectIds object_ids;
    for (const auto& [object_id, _] : objects_) {
      object_ids.push_back(object_id);
    }
    return object_ids;
  }

  /**
   * @brief Get all frame numbers.
   *
   * @return FrameIds
   */
  FrameIds getFrameIds() const {
    FrameIds frame_ids;
    for (const auto& [frame_id, _] : frames_) {
      frame_ids.push_back(frame_id);
    }
    return frame_ids;
  }

  const auto getFrames() const { return frames_; }

 private:
  void addOrUpdateMapStructures(const Measurement& measurement,
                                TrackletId tracklet_id, FrameId frame_id,
                                ObjectId object_id, bool is_static) {
    typename LandmarkNodeM::Ptr landmark_node = nullptr;
    typename FrameNodeM::Ptr frame_node = nullptr;

    CHECK((is_static && object_id == background_label) ||
          (!is_static && object_id != background_label));

    if (!landmarkExists(tracklet_id)) {
      landmark_node = std::make_shared<LandmarkNodeM>(getptr());
      CHECK_NOTNULL(landmark_node);
      landmark_node->tracklet_id = tracklet_id;
      landmark_node->object_id = object_id;
      landmarks_.insert2(tracklet_id, landmark_node);
    }

    if (!frameExists(frame_id)) {
      frame_node = std::make_shared<FrameNodeM>(getptr());
      frame_node->frame_id = frame_id;
      frames_.insert2(frame_id, frame_node);
    }

    landmark_node = getLandmark(tracklet_id);
    frame_node = getFrame(frame_id);

    CHECK(landmark_node);
    CHECK(frame_node);

    CHECK_EQ(landmark_node->tracklet_id, tracklet_id);
    // this might fail of a tracklet get associated with a different object
    CHECK_EQ(landmark_node->object_id, object_id);
    CHECK_EQ(frame_node->frame_id, frame_id);

    landmark_node->add(frame_node, measurement);

    // add to frame
    if (is_static) {
      frame_node->static_landmarks.insert(landmark_node);
    } else {
      CHECK(object_id != background_label);

      typename ObjectNodeM::Ptr object_node = nullptr;
      if (!objectExists(object_id)) {
        object_node = std::make_shared<ObjectNodeM>(getptr());
        object_node->object_id = object_id;
        objects_.insert2(object_id, object_node);
      }

      object_node = getObject(object_id);
      CHECK(object_node);

      object_node->dynamic_landmarks.insert(landmark_node);

      frame_node->dynamic_landmarks.insert(landmark_node);
      frame_node->objects_seen.insert(object_node);
    }
  }

 private:
  // nodes
  gtsam::FastMap<FrameId, typename FrameNodeM::Ptr> frames_;
  gtsam::FastMap<TrackletId, typename LandmarkNodeM::Ptr> landmarks_;
  gtsam::FastMap<ObjectId, typename ObjectNodeM::Ptr> objects_;

  FrameId last_estimate_update_{0};
};

using Map2dDepth = Map<KeypointDepth>;
using ObjectNode2dDepth = Map2dDepth::ObjectNodeM;
using LandmarkNode2dDepth = Map2dDepth::LandmarkNodeM;
using FrameNode2dDepth = Map2dDepth::FrameNodeM;

using Map3d2d = Map<LandmarkKeypoint>;
using ObjectNode3d2d = Map3d2d::ObjectNodeM;
using LandmarkNode3d2d = Map3d2d::LandmarkNodeM;
using FrameNode3d2d = Map3d2d::FrameNodeM;

using Map3d = Map<Landmark>;
using ObjectNode3d = Map3d::ObjectNodeM;
using LandmarkNode3d = Map3d::LandmarkNodeM;
using FrameNode3d = Map3d::FrameNodeM;

using Map2d = Map<Keypoint>;
using ObjectNode2d = Map2d::ObjectNodeM;
using LandmarkNode2d = Map2d::LandmarkNodeM;
using FrameNode2d = Map2d::FrameNodeM;

}  // namespace dyno<|MERGE_RESOLUTION|>--- conflicted
+++ resolved
@@ -106,17 +106,6 @@
    * @brief Update the map structure given new measurements.
    *
    * @tparam DERIVEDSTATUS
-<<<<<<< HEAD
-   * @param measurements const MeasurementStatusVector<DERIVEDSTATUS>&
-   */
-  template <typename DERIVEDSTATUS>
-  void updateObservations(
-      const MeasurementStatusVector<DERIVEDSTATUS>& measurements) {
-    for (const DERIVEDSTATUS& status_measurement : measurements) {
-      const TrackedValueStatus<MEASUREMENT>& status =
-          static_cast<const TrackedValueStatus<MEASUREMENT>&>(
-              status_measurement);
-=======
    * @param measurements const GenericTrackedStatusVector<DERIVEDSTATUS>&
    */
   template <typename DERIVEDSTATUS>
@@ -130,7 +119,6 @@
               status_measurement);
       const TrackedValueStatus<MEASUREMENT>& status =
           derived_status.template asType<MEASUREMENT>();
->>>>>>> 218a44a3
       const MEASUREMENT& measurement = status_measurement.value();
       const TrackletId tracklet_id = status.trackletId();
       const FrameId frame_id = status.frameId();
@@ -152,11 +140,7 @@
     auto frame_node = this->getFrame(frame_id);
     CHECK_NOTNULL(frame_node);
     // TODO: overwrites if currently set
-<<<<<<< HEAD
     frame_node->motions = motions;
-=======
-    frame_node->motions_world = motions;
->>>>>>> 218a44a3
   }
 
   /**
@@ -263,21 +247,15 @@
   }
 
   // TODO:test
-<<<<<<< HEAD
   bool hasInitialObjectMotion(
       FrameId frame_id, ObjectId object_id,
       Motion3ReferenceFrame* motion_frame = nullptr) const {
-=======
-  bool hasInitialObjectMotion(FrameId frame_id, ObjectId object_id,
-                              Motion3* motion) const {
->>>>>>> 218a44a3
     auto frame_node = this->getFrame(frame_id);
     if (!frame_node) {
       return false;
     }
 
     // motion map has not been set
-<<<<<<< HEAD
     if (frame_node->motions) {
       const auto& motions = *frame_node->motions;
 
@@ -288,18 +266,6 @@
 
       if (motion_frame) {
         *motion_frame = motions.at(object_id);
-=======
-    if (frame_node->motions_world) {
-      const auto& motions_world = *frame_node->motions_world;
-
-      // no motion for this object in map
-      if (!motions_world.exists(object_id)) {
-        return false;
-      }
-
-      if (motion) {
-        *motion = motions_world.at(object_id);
->>>>>>> 218a44a3
       }
       return true;
     } else {
@@ -307,7 +273,6 @@
     }
   }
 
-<<<<<<< HEAD
   bool hasInitialObjectMotion(FrameId frame_id, ObjectId object_id,
                               Motion3* motion) const {
     Motion3ReferenceFrame frame;
@@ -332,22 +297,6 @@
     } else {
       return false;
     }
-=======
-  // TODO: test
-  bool hasInitialSensorPose(FrameId frame_id, gtsam::Pose3* X = nullptr) const {
-    auto frame_node = this->getFrame(frame_id);
-    if (!frame_node) {
-      return false;
-    }
-
-    if (frame_node->X_world) {
-      const auto& pose = *frame_node->X_world;
-      if (X) *X = pose;
-      return true;
-    } else {
-      return false;
-    }
->>>>>>> 218a44a3
   }
 
   /**
