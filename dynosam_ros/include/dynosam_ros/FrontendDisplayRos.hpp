/*
 *   Copyright (c) 2023 ACFR-RPG, University of Sydney, Jesse Morris (jesse.morris@sydney.edu.au)
 *   All rights reserved.

 *   Permission is hereby granted, free of charge, to any person obtaining a copy
 *   of this software and associated documentation files (the "Software"), to deal
 *   in the Software without restriction, including without limitation the rights
 *   to use, copy, modify, merge, publish, distribute, sublicense, and/or sell
 *   copies of the Software, and to permit persons to whom the Software is
 *   furnished to do so, subject to the following conditions:

 *   The above copyright notice and this permission notice shall be included in all
 *   copies or substantial portions of the Software.

 *   THE SOFTWARE IS PROVIDED "AS IS", WITHOUT WARRANTY OF ANY KIND, EXPRESS OR
 *   IMPLIED, INCLUDING BUT NOT LIMITED TO THE WARRANTIES OF MERCHANTABILITY,
 *   FITNESS FOR A PARTICULAR PURPOSE AND NONINFRINGEMENT. IN NO EVENT SHALL THE
 *   AUTHORS OR COPYRIGHT HOLDERS BE LIABLE FOR ANY CLAIM, DAMAGES OR OTHER
 *   LIABILITY, WHETHER IN AN ACTION OF CONTRACT, TORT OR OTHERWISE, ARISING FROM,
 *   OUT OF OR IN CONNECTION WITH THE SOFTWARE OR THE USE OR OTHER DEALINGS IN THE
 *   SOFTWARE.
 */

#pragma once

#include "dynosam_ros/Display-Definitions.hpp"
#include "dynosam_ros/DisplayRos.hpp"

#include <dynosam/visualizer/Display.hpp>
#include <dynosam/common/GroundTruthPacket.hpp>
#include <dynosam/frontend/RGBDInstance-Definitions.hpp>

#include "image_transport/image_transport.hpp"


#include "rclcpp/rclcpp.hpp"
#include "sensor_msgs/msg/point_cloud2.hpp"
#include "nav_msgs/msg/odometry.hpp"
#include "nav_msgs/msg/path.hpp"
#include "visualization_msgs/msg/marker_array.hpp"

#include "tf2_ros/transform_broadcaster.h"


namespace dyno {

class FrontendDisplayRos : public FrontendDisplay, DisplayRos {
public:
    FrontendDisplayRos(const DisplayParams params, rclcpp::Node::SharedPtr node);

    void spinOnce(const FrontendOutputPacketBase::ConstPtr& frontend_output) override;

private:
    void processRGBDOutputpacket(const RGBDInstanceOutputPacket::ConstPtr& rgbd_frontend_output);

    void publishOdometry(const gtsam::Pose3& T_world_camera, Timestamp timestamp);
<<<<<<< HEAD
    void publishDebugImage(const cv::Mat& debug_image);
=======
    // void publishOdometryPath(const gtsam::Pose3& T_world_camera, Timestamp timestamp);
    void publishDebugImage(const DebugImagery& debug_imagery);
>>>>>>> 264acd0c

    void publishGroundTruthInfo(Timestamp timestamp, const GroundTruthInputPacket& gt_packet, const cv::Mat& rgb);



private:
    rclcpp::Node::SharedPtr node_;

    rclcpp::Publisher<sensor_msgs::msg::PointCloud2>::SharedPtr static_tracked_points_pub_;
    rclcpp::Publisher<sensor_msgs::msg::PointCloud2>::SharedPtr dynamic_tracked_points_pub_;
    rclcpp::Publisher<nav_msgs::msg::Odometry>::SharedPtr odometry_pub_;


    rclcpp::Publisher<nav_msgs::msg::Path>::SharedPtr odometry_path_pub_;
    nav_msgs::msg::Path odom_path_msg_;

    rclcpp::Publisher<visualization_msgs::msg::MarkerArray>::SharedPtr object_pose_path_pub_; //! Path of propogated object poses using the motion estimate
    std::map<ObjectId, gtsam::Pose3Vector> object_trajectories_;
    std::map<ObjectId, FrameId> object_trajectories_update_; //! The last frame id that the object was seen in

    rclcpp::Publisher<visualization_msgs::msg::MarkerArray>::SharedPtr object_motion_pub_; //! Draw object motion as arrows

    rclcpp::Publisher<visualization_msgs::msg::MarkerArray>::SharedPtr object_pose_pub_; //! Propogated object poses using the motion estimate
    rclcpp::Publisher<visualization_msgs::msg::MarkerArray>::SharedPtr object_bbx_pub_; //! Draw object motion as arrows
    image_transport::Publisher tracking_image_pub_;

    //ground truth publishers
    rclcpp::Publisher<visualization_msgs::msg::MarkerArray>::SharedPtr gt_object_pose_pub_;
    rclcpp::Publisher<visualization_msgs::msg::MarkerArray>::SharedPtr gt_object_path_pub_; //! Path of objects with gt
    rclcpp::Publisher<nav_msgs::msg::Odometry>::SharedPtr gt_odometry_pub_;

    rclcpp::Publisher<nav_msgs::msg::Path>::SharedPtr gt_odom_path_pub_;
    nav_msgs::msg::Path gt_odom_path_msg_;

    image_transport::Publisher gt_bounding_box_pub_;

    std::unique_ptr<tf2_ros::TransformBroadcaster> tf_broadcaster_;


};

}<|MERGE_RESOLUTION|>--- conflicted
+++ resolved
@@ -54,12 +54,8 @@
     void processRGBDOutputpacket(const RGBDInstanceOutputPacket::ConstPtr& rgbd_frontend_output);
 
     void publishOdometry(const gtsam::Pose3& T_world_camera, Timestamp timestamp);
-<<<<<<< HEAD
-    void publishDebugImage(const cv::Mat& debug_image);
-=======
     // void publishOdometryPath(const gtsam::Pose3& T_world_camera, Timestamp timestamp);
     void publishDebugImage(const DebugImagery& debug_imagery);
->>>>>>> 264acd0c
 
     void publishGroundTruthInfo(Timestamp timestamp, const GroundTruthInputPacket& gt_packet, const cv::Mat& rgb);
 
