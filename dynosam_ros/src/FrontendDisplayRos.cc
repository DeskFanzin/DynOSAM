--- conflicted
+++ resolved
@@ -98,8 +98,6 @@
     publishPointCloud(static_tracked_points_pub_, rgbd_frontend_output->static_landmarks_, rgbd_frontend_output->T_world_camera_);
     publishPointCloud(dynamic_tracked_points_pub_, rgbd_frontend_output->dynamic_landmarks_, rgbd_frontend_output->T_world_camera_);
 
-<<<<<<< HEAD
-=======
     // publishOdometry(rgbd_frontend_output->T_world_camera_, rgbd_frontend_output->getTimestamp());
     {
         pcl::PointCloud<pcl::PointXYZRGB> cloud;
@@ -241,7 +239,6 @@
 
     // publishStaticCloud(rgbd_frontend_output->static_landmarks_);
     // publishObjectCloud(rgbd_frontend_output->dynamic_keypoint_measurements_, rgbd_frontend_output->dynamic_landmarks_);
->>>>>>> 0ed9d6cf
     publishObjectPositions(
         object_pose_pub_,
         rgbd_frontend_output->propogated_object_poses_,
@@ -314,7 +311,7 @@
         for (const auto& [object_id, this_obj_traj] : obj_poses){
             cv::Scalar colour = ColourMap::getObjectColour(object_id, true);
             // const cv::Scalar colour_bgr(colour[2], colour[1], colour[0]);
-            std::vector<cv::Point> cv_line; 
+            std::vector<cv::Point> cv_line;
             for (const auto& [frame_id, this_obj_pose] : this_obj_traj){
                 gtsam::Pose3 this_obj_pose_in_cam = cam_pose.inverse() * this_obj_pose;
                 Landmark this_obj_position_in_cam = this_obj_pose_in_cam.translation();
