--- conflicted
+++ resolved
@@ -450,7 +450,6 @@
     #     "--opt_window_size=20",
     #     "--opt_window_overlap=5"
     # )
-<<<<<<< HEAD
 
     # prep_cluster_sequence(
     #     "/root/data/cluster_slam/CARLA-L2/",
@@ -489,16 +488,6 @@
     #     "--opt_window_overlap=5",
     # )
 
-=======
-    # run_both_backend(
-    #     run_cluster_sequence,
-    #     "/root/data/cluster_slam/CARLA-L1/",
-    #     "carla_l1",
-    #     "--use_full_batch_opt=false",
-    #     "--opt_window_size=20",
-    #     "--opt_window_overlap=5"
-    # )
->>>>>>> 7d4db152
 
     # run_both_backend(
     #     run_cluster_sequence,
